--- conflicted
+++ resolved
@@ -185,12 +185,9 @@
   std::unique_lock<std::recursive_mutex> lock(config_lock);
 
   if (is_factory_reset()) delete_config_files();
-<<<<<<< HEAD
-=======
   /*if (is_factory_reset() ||
       (use_key_attestation() && !btif_keystore.DoesKeyExist()))
     delete_config_files();*/
->>>>>>> fae62b1b
 
   std::string file_source;
 
