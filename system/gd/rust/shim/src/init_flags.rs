--- conflicted
+++ resolved
@@ -8,10 +8,7 @@
         fn btaa_hci_is_enabled() -> bool;
         fn bta_dm_clear_conn_id_on_client_close_is_enabled() -> bool;
         fn btm_dm_flush_discovery_queue_on_search_cancel_is_enabled() -> bool;
-<<<<<<< HEAD
-=======
         fn delay_hidh_cleanup_until_hidh_ready_start_is_enabled() -> bool;
->>>>>>> 05334db8
         fn clear_hidd_interrupt_cid_on_disconnect_is_enabled() -> bool;
         fn finite_att_timeout_is_enabled() -> bool;
         fn gatt_robust_caching_client_is_enabled() -> bool;
