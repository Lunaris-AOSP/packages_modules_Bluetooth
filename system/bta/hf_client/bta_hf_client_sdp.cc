--- conflicted
+++ resolved
@@ -257,16 +257,11 @@
         p_rec, UUID_SERVCLASS_HF_HANDSFREE, &client_cb->peer_version);
 
     /* get features */
-<<<<<<< HEAD
     p_attr = get_legacy_stack_sdp_api()->record.SDP_FindAttributeInRec(
         p_rec, ATTR_ID_SUPPORTED_FEATURES);
-    if (p_attr != NULL) {
-=======
-    p_attr = SDP_FindAttributeInRec(p_rec, ATTR_ID_SUPPORTED_FEATURES);
     if (p_attr != NULL &&
         SDP_DISC_ATTR_TYPE(p_attr->attr_len_type) == UINT_DESC_TYPE &&
         SDP_DISC_ATTR_LEN(p_attr->attr_len_type) >= 2) {
->>>>>>> 135c933e
       /* Found attribute. Get value. */
       /* There might be race condition between SDP and BRSF.  */
       /* Do not update if we already received BRSF.           */
@@ -280,16 +275,11 @@
         }
 
         /* get network for ability to reject calls */
-<<<<<<< HEAD
         p_attr = get_legacy_stack_sdp_api()->record.SDP_FindAttributeInRec(
             p_rec, ATTR_ID_NETWORK);
-        if (p_attr != NULL) {
-=======
-        p_attr = SDP_FindAttributeInRec(p_rec, ATTR_ID_NETWORK);
         if (p_attr != NULL &&
             SDP_DISC_ATTR_TYPE(p_attr->attr_len_type) == UINT_DESC_TYPE &&
             SDP_DISC_ATTR_LEN(p_attr->attr_len_type) >= 2) {
->>>>>>> 135c933e
           if (p_attr->attr_value.v.u16 == 0x01) {
             client_cb->peer_features |= BTA_HF_CLIENT_PEER_REJECT;
           }
