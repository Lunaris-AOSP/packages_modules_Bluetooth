--- conflicted
+++ resolved
@@ -178,10 +178,7 @@
   g_attr_vendor_product_version.attr_len_type = (UINT_DESC_TYPE<<12)|1;
   g_attr_vendor_product_version.attr_value.v.u16 = 0x0100;
 
-<<<<<<< HEAD
-=======
   // size greater than 1 is accepted
->>>>>>> b2e32466
   g_attr_vendor_product_primary_record.attr_len_type = (BOOLEAN_DESC_TYPE<<12)|2;
   g_attr_vendor_product_primary_record.attr_value.v.u8 = 1;
 
@@ -192,11 +189,7 @@
   ASSERT_EQ(record.dip.vendor_id_source, 0);
   ASSERT_EQ(record.dip.product, 0);
   ASSERT_EQ(record.dip.version, 0);
-<<<<<<< HEAD
-  ASSERT_EQ(record.dip.primary_record, false);
-=======
   ASSERT_EQ(record.dip.primary_record, true);
->>>>>>> b2e32466
 }
 
 
