/******************************************************************************
 *
 *  Copyright 2003-2014 Broadcom Corporation
 *
 *  Licensed under the Apache License, Version 2.0 (the "License");
 *  you may not use this file except in compliance with the License.
 *  You may obtain a copy of the License at:
 *
 *  http://www.apache.org/licenses/LICENSE-2.0
 *
 *  Unless required by applicable law or agreed to in writing, software
 *  distributed under the License is distributed on an "AS IS" BASIS,
 *  WITHOUT WARRANTIES OR CONDITIONS OF ANY KIND, either express or implied.
 *  See the License for the specific language governing permissions and
 *  limitations under the License.
 *
 ******************************************************************************/

/******************************************************************************
 *
 *  This file contains the action functions for device manager state
 *  machine.
 *
 ******************************************************************************/

#define LOG_TAG "bt_bta_dm"

#include <base/location.h>
#include <base/logging.h>
#ifdef __ANDROID__
#include <bta.sysprop.h>
#endif

#include <cstdint>

#include "bta/dm/bta_dm_disc.h"
#include "bta/dm/bta_dm_gatt_client.h"
#include "bta/dm/bta_dm_int.h"
#include "bta/dm/bta_dm_sec.h"
#include "bta/sys/bta_sys.h"
#include "btif/include/btif_config.h"
#include "btif/include/btif_dm.h"
#include "btif/include/stack_manager.h"
#include "device/include/controller.h"
#include "include/bind_helpers.h"
#include "main/shim/acl_api.h"
#include "main/shim/btm_api.h"
#include "osi/include/allocator.h"
#include "osi/include/fixed_queue.h"
#include "osi/include/osi.h"  // UNUSED_ATTR
#include "osi/include/properties.h"
#include "stack/btm/btm_dev.h"
#include "stack/gatt/connection_manager.h"
#include "stack/include/acl_api.h"
#include "stack/include/avrc_api.h"
#include "stack/include/bt_hdr.h"
#include "stack/include/btm_client_interface.h"
#include "stack/include/gatt_api.h"
#include "stack/include/main_thread.h"
#include "types/bluetooth/uuid.h"
#include "types/raw_address.h"

#if (GAP_INCLUDED == TRUE)
#include "gap_api.h"
#endif

using namespace bluetooth::legacy::stack::sdp;
using bluetooth::Uuid;

bool ble_vnd_is_included();
void BTIF_dm_disable();
void BTIF_dm_enable();
void btm_ble_scanner_init(void);

static void bta_dm_local_name_cback(void* p_name);
static void bta_dm_check_av();

void BTA_dm_update_policy(tBTA_SYS_CONN_STATUS status, uint8_t id,
                          uint8_t app_id, const RawAddress& peer_addr);

/* Extended Inquiry Response */
static void bta_dm_set_eir(char* local_name);

static void bta_dm_disable_conn_down_timer_cback(void* data);
static void bta_dm_rm_cback(tBTA_SYS_CONN_STATUS status, tBTA_SYS_ID id,
                            uint8_t app_id, const RawAddress& peer_addr);
static void bta_dm_adjust_roles(bool delay_role_switch);
tBTM_CONTRL_STATE bta_dm_pm_obtain_controller_state(void);
static void bta_dm_ctrl_features_rd_cmpl_cback(tHCI_STATUS result);

#ifndef BTA_DM_BLE_ADV_CHNL_MAP
#define BTA_DM_BLE_ADV_CHNL_MAP \
  (BTM_BLE_ADV_CHNL_37 | BTM_BLE_ADV_CHNL_38 | BTM_BLE_ADV_CHNL_39)
#endif

/* Disable timer interval (in milliseconds) */
#ifndef BTA_DM_DISABLE_TIMER_MS
#define BTA_DM_DISABLE_TIMER_MS (2000)
#endif

/* Disable timer retrial interval (in milliseconds) */
#ifndef BTA_DM_DISABLE_TIMER_RETRIAL_MS
#define BTA_DM_DISABLE_TIMER_RETRIAL_MS 1500
#endif

/* Disable connection down timer (in milliseconds) */
#ifndef BTA_DM_DISABLE_CONN_DOWN_TIMER_MS
#define BTA_DM_DISABLE_CONN_DOWN_TIMER_MS 100
#endif

/* Switch delay timer (in milliseconds) */
#ifndef BTA_DM_SWITCH_DELAY_TIMER_MS
#define BTA_DM_SWITCH_DELAY_TIMER_MS 500
#endif

/* Sysprop path for page timeout */
#ifndef PROPERTY_PAGE_TIMEOUT
#define PROPERTY_PAGE_TIMEOUT "bluetooth.core.classic.page_timeout"
#endif

// Time to wait after receiving shutdown request to delay the actual shutdown
// process. This time may be zero which invokes immediate shutdown.
static uint64_t get_DisableDelayTimerInMs() {
#ifndef __ANDROID__
  return 200;
#else
  static const uint64_t kDisableDelayTimerInMs =
      android::sysprop::bluetooth::Bta::disable_delay().value_or(200);
  return kDisableDelayTimerInMs;
#endif
}

void bta_dm_disc_disable_search_and_disc();
void bta_dm_disc_discover_next_device();
void bta_dm_disc_gatt_refresh(const RawAddress& bd_addr);
void bta_dm_disc_gattc_register();
void bta_dm_disc_remove_device(const RawAddress& bd_addr);

namespace {

struct WaitForAllAclConnectionsToDrain {
  uint64_t time_to_wait_in_ms;
  unsigned long TimeToWaitInMs() const {
    return static_cast<unsigned long>(time_to_wait_in_ms);
  }
  void* AlarmCallbackData() const {
    return const_cast<void*>(static_cast<const void*>(this));
  }

  static const WaitForAllAclConnectionsToDrain* FromAlarmCallbackData(
      void* data);
  static bool IsFirstPass(const WaitForAllAclConnectionsToDrain*);
} first_pass =
    {
        .time_to_wait_in_ms = static_cast<uint64_t>(BTA_DM_DISABLE_TIMER_MS),
},
  second_pass = {
      .time_to_wait_in_ms =
          static_cast<uint64_t>(BTA_DM_DISABLE_TIMER_RETRIAL_MS),
};

bool WaitForAllAclConnectionsToDrain::IsFirstPass(
    const WaitForAllAclConnectionsToDrain* pass) {
  return pass == &first_pass;
}

const WaitForAllAclConnectionsToDrain*
WaitForAllAclConnectionsToDrain::FromAlarmCallbackData(void* data) {
  return const_cast<const WaitForAllAclConnectionsToDrain*>(
      static_cast<WaitForAllAclConnectionsToDrain*>(data));
}

}  // namespace

static void bta_dm_delay_role_switch_cback(void* data);
static void bta_dm_wait_for_acl_to_drain_cback(void* data);

/*******************************************************************************
 *
 * Function         bta_dm_init_cb
 *
 * Description      Initializes the bta_dm_cb control block
 *
 *
 * Returns          void
 *
 ******************************************************************************/
static void bta_dm_init_cb(void) {
  bta_dm_cb = {};
  bta_dm_cb.disable_timer = alarm_new("bta_dm.disable_timer");
  bta_dm_cb.switch_delay_timer = alarm_new("bta_dm.switch_delay_timer");
  for (size_t i = 0; i < BTA_DM_NUM_PM_TIMER; i++) {
    for (size_t j = 0; j < BTA_DM_PM_MODE_TIMER_MAX; j++) {
      bta_dm_cb.pm_timer[i].timer[j] = alarm_new("bta_dm.pm_timer");
    }
  }
}

/*******************************************************************************
 *
 * Function         bta_dm_deinit_cb
 *
 * Description      De-initializes the bta_dm_cb control block
 *
 *
 * Returns          void
 *
 ******************************************************************************/
static void bta_dm_deinit_cb(void) {
  /*
   * TODO: Should alarm_free() the bta_dm_cb timers during graceful
   * shutdown.
   */
  alarm_free(bta_dm_cb.disable_timer);
  alarm_free(bta_dm_cb.switch_delay_timer);
  for (size_t i = 0; i < BTA_DM_NUM_PM_TIMER; i++) {
    for (size_t j = 0; j < BTA_DM_PM_MODE_TIMER_MAX; j++) {
      alarm_free(bta_dm_cb.pm_timer[i].timer[j]);
    }
  }
  bta_dm_cb = {};
}

void BTA_dm_on_hw_off() {
  BTIF_dm_disable();

  /* reinitialize the control block */
  bta_dm_deinit_cb();

  /* hw is ready, go on with BTA DM initialization */
  alarm_free(bta_dm_search_cb.search_timer);
  alarm_free(bta_dm_search_cb.gatt_close_timer);
  osi_free_and_reset((void**)&bta_dm_search_cb.p_pending_search);
  fixed_queue_free(bta_dm_search_cb.pending_discovery_queue, osi_free);
  bta_dm_search_cb = {};
}

void BTA_dm_on_hw_on() {
  DEV_CLASS dev_class;
  tBTA_DM_SEC_CBACK* temp_cback;
  uint8_t key_mask = 0;
  tBTA_BLE_LOCAL_ID_KEYS id_key;

  /* save security callback */
  temp_cback = bta_dm_cb.p_sec_cback;
  /* make sure the control block is properly initialized */
  bta_dm_init_cb();
  /* and retrieve the callback */
  bta_dm_cb.p_sec_cback = temp_cback;

  /* hw is ready, go on with BTA DM initialization */
  alarm_free(bta_dm_search_cb.search_timer);
  alarm_free(bta_dm_search_cb.gatt_close_timer);
  osi_free_and_reset((void**)&bta_dm_search_cb.p_pending_search);
  fixed_queue_free(bta_dm_search_cb.pending_discovery_queue, osi_free);
  bta_dm_search_cb = {};
  /*
   * TODO: Should alarm_free() the bta_dm_search_cb timers during
   * graceful shutdown.
   */
  bta_dm_search_cb.search_timer = alarm_new("bta_dm_search.search_timer");
  bool delay_close_gatt =
      osi_property_get_bool("bluetooth.gatt.delay_close.enabled", true);
  bta_dm_search_cb.gatt_close_timer =
      delay_close_gatt ? alarm_new("bta_dm_search.gatt_close_timer") : nullptr;
  bta_dm_search_cb.pending_discovery_queue = fixed_queue_new(SIZE_MAX);

  memset(&bta_dm_conn_srvcs, 0, sizeof(bta_dm_conn_srvcs));
  memset(&bta_dm_di_cb, 0, sizeof(tBTA_DM_DI_CB));

  btif_dm_get_local_class_of_device(dev_class);
  LOG_INFO("%s: Read default class of device {0x%x, 0x%x, 0x%x}", __func__,
      dev_class[0], dev_class[1], dev_class[2]);

  BTM_SetDeviceClass(dev_class);

  /* load BLE local information: ID keys, ER if available */
  Octet16 er;
  btif_dm_get_ble_local_keys(&key_mask, &er, &id_key);

  if (key_mask & BTA_BLE_LOCAL_KEY_TYPE_ER) {
    get_btm_client_interface().ble.BTM_BleLoadLocalKeys(
        BTA_BLE_LOCAL_KEY_TYPE_ER, (tBTM_BLE_LOCAL_KEYS*)&er);
  }
  if (key_mask & BTA_BLE_LOCAL_KEY_TYPE_ID) {
    get_btm_client_interface().ble.BTM_BleLoadLocalKeys(
        BTA_BLE_LOCAL_KEY_TYPE_ID, (tBTM_BLE_LOCAL_KEYS*)&id_key);
  }
  bta_dm_search_cb.conn_id = GATT_INVALID_CONN_ID;

  btm_dm_sec_init();

  BTM_WritePageTimeout(osi_property_get_int32(PROPERTY_PAGE_TIMEOUT,
                                              p_bta_dm_cfg->page_timeout));

  if (ble_vnd_is_included()) {
    BTM_BleReadControllerFeatures(bta_dm_ctrl_features_rd_cmpl_cback);
  } else {
    /* Set controller features even if vendor support is not included */
    if (bta_dm_cb.p_sec_cback)
      bta_dm_cb.p_sec_cback(BTA_DM_LE_FEATURES_READ, NULL);
  }

  btm_ble_scanner_init();

  /* Earlier, we used to invoke BTM_ReadLocalAddr which was just copying the
     bd_addr
     from the control block and invoking the callback which was sending the
     DM_ENABLE_EVT.
     But then we have a few HCI commands being invoked above which were still
     in progress
     when the ENABLE_EVT was sent. So modified this to fetch the local name
     which forces
     the DM_ENABLE_EVT to be sent only after all the init steps are complete
     */
  get_btm_client_interface().local.BTM_ReadLocalDeviceNameFromController(
      bta_dm_local_name_cback);

  bta_sys_rm_register(bta_dm_rm_cback);

  /* initialize bluetooth low power manager */
  bta_dm_init_pm();

  bta_dm_disc_gattc_register();
}

/** Disables the BT device manager */
void bta_dm_disable() {
  /* Set l2cap idle timeout to 0 (so BTE immediately disconnects ACL link after
   * last channel is closed) */
  L2CA_SetIdleTimeoutByBdAddr(RawAddress::kAny, 0, BT_TRANSPORT_BR_EDR);
  L2CA_SetIdleTimeoutByBdAddr(RawAddress::kAny, 0, BT_TRANSPORT_LE);

  /* disable all active subsystems */
  bta_sys_disable();

  BTM_SetDiscoverability(BTM_NON_DISCOVERABLE);
  BTM_SetConnectability(BTM_NON_CONNECTABLE);

  bta_dm_disable_pm();
  bta_dm_disc_disable_search_and_disc();
  bta_dm_cb.disabling = true;

  connection_manager::reset(false);

  if (BTM_GetNumAclLinks() == 0) {
    // We can shut down faster if there are no ACL links
    switch (get_DisableDelayTimerInMs()) {
      case 0:
        LOG_DEBUG("Immediately disabling device manager");
        bta_dm_disable_conn_down_timer_cback(nullptr);
        break;
      default:
        LOG_DEBUG("Set timer to delay disable initiation:%lu ms",
                  static_cast<unsigned long>(get_DisableDelayTimerInMs()));
        alarm_set_on_mloop(bta_dm_cb.disable_timer, get_DisableDelayTimerInMs(),
                           bta_dm_disable_conn_down_timer_cback, nullptr);
    }
  } else {
    LOG_DEBUG("Set timer to wait for all ACL connections to close:%lu ms",
              first_pass.TimeToWaitInMs());
    alarm_set_on_mloop(bta_dm_cb.disable_timer, first_pass.time_to_wait_in_ms,
                       bta_dm_wait_for_acl_to_drain_cback,
                       first_pass.AlarmCallbackData());
  }
}

/*******************************************************************************
 *
 * Function         bta_dm_wait_for_all_acl_to_drain
 *
 * Description      Called if the disable timer expires
 *                  Used to close ACL connections which are still active
 *
 * Returns          true if there is a device being forcefully disconnected
 *
 ******************************************************************************/
static bool force_disconnect_all_acl_connections() {
  const bool is_force_disconnect_needed = (bta_dm_cb.device_list.count > 0);

  for (auto i = 0; i < bta_dm_cb.device_list.count; i++) {
    btm_remove_acl(bta_dm_cb.device_list.peer_device[i].peer_bdaddr,
                   bta_dm_cb.device_list.peer_device[i].transport);
  }
  return is_force_disconnect_needed;
}

static void bta_dm_wait_for_acl_to_drain_cback(void* data) {
  ASSERT(data != nullptr);
  const WaitForAllAclConnectionsToDrain* pass =
      WaitForAllAclConnectionsToDrain::FromAlarmCallbackData(data);

  if (BTM_GetNumAclLinks() && force_disconnect_all_acl_connections() &&
      WaitForAllAclConnectionsToDrain::IsFirstPass(pass)) {
    /* DISABLE_EVT still need to be sent out to avoid java layer disable timeout
     */
    LOG_DEBUG(
        "Set timer for second pass to wait for all ACL connections to "
        "close:%lu ms ",
        second_pass.TimeToWaitInMs());
    alarm_set_on_mloop(bta_dm_cb.disable_timer, second_pass.time_to_wait_in_ms,
                       bta_dm_wait_for_acl_to_drain_cback,
                       second_pass.AlarmCallbackData());
  } else {
    // No ACL links to close were up or is second pass at ACL closure
    LOG_INFO("Ensuring all ACL connections have been properly flushed");
    bluetooth::shim::ACL_Shutdown();

    bta_dm_cb.disabling = false;

    bta_sys_remove_uuid(UUID_SERVCLASS_PNP_INFORMATION);
    BTIF_dm_disable();
  }
}

/** Sets local device name */
void bta_dm_set_dev_name(const std::vector<uint8_t>& name) {
  BTM_SetLocalDeviceName((const char*)name.data());
  bta_dm_set_eir((char*)name.data());
}

/** Sets discoverability, connectability and pairability */
bool BTA_DmSetVisibility(bt_scan_mode_t mode) {
  tBTA_DM_DISC disc_mode_param;
  tBTA_DM_CONN conn_mode_param;

  switch (mode) {
    case BT_SCAN_MODE_NONE:
      disc_mode_param = BTA_DM_NON_DISC;
      conn_mode_param = BTA_DM_NON_CONN;
      break;

    case BT_SCAN_MODE_CONNECTABLE:
      disc_mode_param = BTA_DM_NON_DISC;
      conn_mode_param = BTA_DM_CONN;
      break;

    case BT_SCAN_MODE_CONNECTABLE_DISCOVERABLE:
      disc_mode_param = BTA_DM_GENERAL_DISC;
      conn_mode_param = BTA_DM_CONN;
      break;

    case BT_SCAN_MODE_CONNECTABLE_LIMITED_DISCOVERABLE:
      disc_mode_param = BTA_DM_LIMITED_DISC;
      conn_mode_param = BTA_DM_CONN;
      break;

    default:
      return false;
  }

  BTM_SetDiscoverability(disc_mode_param);
  BTM_SetConnectability(conn_mode_param);
  return true;
}
void bta_dm_process_remove_device_no_callback(const RawAddress& bd_addr) {
  /* need to remove all pending background connection before unpair */
  bta_dm_disc_gatt_cancel_open(bd_addr);

  BTM_SecDeleteDevice(bd_addr);

  /* remove all cached GATT information */
  bta_dm_disc_gatt_refresh(bd_addr);
}

void bta_dm_process_remove_device(const RawAddress& bd_addr) {
  bta_dm_process_remove_device_no_callback(bd_addr);

  /* Conclude service search if it was pending */
  bta_dm_disc_remove_device(bd_addr);

  if (bta_dm_cb.p_sec_cback) {
    tBTA_DM_SEC sec_event;
    sec_event.link_down.bd_addr = bd_addr;
    bta_dm_cb.p_sec_cback(BTA_DM_DEV_UNPAIRED_EVT, &sec_event);
  }
}

/** Removes device, disconnects ACL link if required */
void bta_dm_remove_device(const RawAddress& bd_addr) {
  /* If ACL exists for the device in the remove_bond message*/
  bool is_bd_addr_connected =
      BTM_IsAclConnectionUp(bd_addr, BT_TRANSPORT_LE) ||
      BTM_IsAclConnectionUp(bd_addr, BT_TRANSPORT_BR_EDR);

  tBT_TRANSPORT other_transport = BT_TRANSPORT_AUTO;
  if (is_bd_addr_connected) {
    APPL_TRACE_DEBUG("%s: ACL Up count: %d", __func__,
                     bta_dm_cb.device_list.count);

    /* Take the link down first, and mark the device for removal when
     * disconnected */
    for (int i = 0; i < bta_dm_cb.device_list.count; i++) {
      auto& peer_device = bta_dm_cb.device_list.peer_device[i];
      if (peer_device.peer_bdaddr == bd_addr) {
        peer_device.conn_state = BTA_DM_UNPAIRING;

        /* Make sure device is not in acceptlist before we disconnect */
        GATT_CancelConnect(0, bd_addr, false);

        btm_remove_acl(bd_addr, peer_device.transport);
        APPL_TRACE_DEBUG("%s: transport: %d", __func__, peer_device.transport);

        /* save the other transport to check if device is connected on
         * other_transport */
        if (peer_device.transport == BT_TRANSPORT_LE)
          other_transport = BT_TRANSPORT_BR_EDR;
        else
          other_transport = BT_TRANSPORT_LE;

        break;
      }
    }
  }

  RawAddress other_address = bd_addr;
  RawAddress other_address2 = bd_addr;

  // If it is DUMO device and device is paired as different address, unpair that
  // device
  bool other_address_connected =
      (other_transport)
          ? BTM_ReadConnectedTransportAddress(&other_address, other_transport)
          : (BTM_ReadConnectedTransportAddress(&other_address,
                                               BT_TRANSPORT_BR_EDR) ||
             BTM_ReadConnectedTransportAddress(&other_address2,
                                               BT_TRANSPORT_LE));
  if (other_address == bd_addr) other_address = other_address2;

  if (other_address_connected) {
    // Get real transport
    if (other_transport == BT_TRANSPORT_AUTO) {
      bool connected_with_br_edr =
          BTM_IsAclConnectionUp(other_address, BT_TRANSPORT_BR_EDR);
      other_transport =
          connected_with_br_edr ? BT_TRANSPORT_BR_EDR : BT_TRANSPORT_LE;
    }
    LOG_INFO("other_address %s with transport %d connected",
             ADDRESS_TO_LOGGABLE_CSTR(other_address), other_transport);
    /* Take the link down first, and mark the device for removal when
     * disconnected */
    for (int i = 0; i < bta_dm_cb.device_list.count; i++) {
      auto& peer_device = bta_dm_cb.device_list.peer_device[i];
      if (peer_device.peer_bdaddr == other_address &&
          peer_device.transport == other_transport) {
        peer_device.conn_state = BTA_DM_UNPAIRING;
        LOG_INFO("Remove ACL of address %s", ADDRESS_TO_LOGGABLE_CSTR(other_address));

        /* Make sure device is not in acceptlist before we disconnect */
        GATT_CancelConnect(0, bd_addr, false);

        btm_remove_acl(other_address, peer_device.transport);
        break;
      }
    }
  }

  /* Delete the device mentioned in the msg */
  if (!is_bd_addr_connected) {
    bta_dm_process_remove_device(bd_addr);
  }

  /* Delete the other paired device too */
  if (!other_address_connected && !other_address.IsEmpty()) {
    bta_dm_process_remove_device(other_address);
  }
}

/** This function forces to close the connection to a remote device and
 * optionaly remove the device from security database if required. */
void bta_dm_close_acl(const RawAddress& bd_addr, bool remove_dev,
                      tBT_TRANSPORT transport) {
  uint8_t index;

  APPL_TRACE_DEBUG("bta_dm_close_acl");

  if (BTM_IsAclConnectionUp(bd_addr, transport)) {
    for (index = 0; index < bta_dm_cb.device_list.count; index++) {
      if (bta_dm_cb.device_list.peer_device[index].peer_bdaddr == bd_addr)
        break;
    }
    if (index != bta_dm_cb.device_list.count) {
      if (remove_dev) {
        LOG_INFO("Setting remove_dev_pending for %s",
                 ADDRESS_TO_LOGGABLE_CSTR(bd_addr));
        bta_dm_cb.device_list.peer_device[index].remove_dev_pending = true;
      }
    } else {
      APPL_TRACE_ERROR("unknown device, remove ACL failed");
    }

    /* Make sure device is not in acceptlist before we disconnect */
    GATT_CancelConnect(0, bd_addr, false);

    /* Disconnect the ACL link */
    btm_remove_acl(bd_addr, transport);
  }
  /* if to remove the device from security database ? do it now */
  else if (remove_dev) {
    bta_dm_process_remove_device_no_callback(bd_addr);
  }
  /* otherwise, no action needed */
}

/*******************************************************************************
 *
 * Function         bta_dm_local_name_cback
 *
 * Description      Callback from btm after local name is read
 *
 *
 * Returns          void
 *
 ******************************************************************************/
static void bta_dm_local_name_cback(UNUSED_ATTR void* p_name) {
  BTIF_dm_enable();
}

static void handle_role_change(const RawAddress& bd_addr, tHCI_ROLE new_role,
                               tHCI_STATUS hci_status) {
  tBTA_DM_PEER_DEVICE* p_dev = bta_dm_find_peer_device(bd_addr);
  if (!p_dev) {
    LOG_WARN(
        "Unable to find device for role change peer:%s new_role:%s "
        "hci_status:%s",
        ADDRESS_TO_LOGGABLE_CSTR(bd_addr), RoleText(new_role).c_str(),
        hci_error_code_text(hci_status).c_str());
    return;
  }

  LOG_INFO(
      "Role change callback peer:%s info:%s new_role:%s dev count:%d "
      "hci_status:%s",
      ADDRESS_TO_LOGGABLE_CSTR(bd_addr), p_dev->info_text().c_str(),
      RoleText(new_role).c_str(), bta_dm_cb.device_list.count,
      hci_error_code_text(hci_status).c_str());

  if (p_dev->is_av_active()) {
    bool need_policy_change = false;

    /* there's AV activity on this link */
    if (new_role == HCI_ROLE_PERIPHERAL && bta_dm_cb.device_list.count > 1 &&
        hci_status == HCI_SUCCESS) {
      /* more than one connections and the AV connection is role switched
       * to peripheral
       * switch it back to central and remove the switch policy */
      BTM_SwitchRoleToCentral(bd_addr);
      need_policy_change = true;
    } else if (p_bta_dm_cfg->avoid_scatter && (new_role == HCI_ROLE_CENTRAL)) {
      /* if the link updated to be central include AV activities, remove
       * the switch policy */
      need_policy_change = true;
    }

    if (need_policy_change) {
      BTM_block_role_switch_for(p_dev->peer_bdaddr);
    }
  } else {
    /* there's AV no activity on this link and role switch happened
     * check if AV is active
     * if so, make sure the AV link is central */
    bta_dm_check_av();
  }
  bta_sys_notify_role_chg(bd_addr, new_role, hci_status);
}

void BTA_dm_report_role_change(const RawAddress bd_addr, tHCI_ROLE new_role,
                               tHCI_STATUS hci_status) {
  do_in_main_thread(FROM_HERE, base::BindOnce(handle_role_change, bd_addr,
                                              new_role, hci_status));
}

void handle_remote_features_complete(const RawAddress& bd_addr) {
  tBTA_DM_PEER_DEVICE* p_dev = bta_dm_find_peer_device(bd_addr);
  if (!p_dev) {
    LOG_WARN("Unable to find device peer:%s", ADDRESS_TO_LOGGABLE_CSTR(bd_addr));
    return;
  }

  if (controller_get_interface()->supports_sniff_subrating() &&
      acl_peer_supports_sniff_subrating(bd_addr)) {
    LOG_DEBUG("Device supports sniff subrating peer:%s",
              ADDRESS_TO_LOGGABLE_CSTR(bd_addr));
    p_dev->set_both_device_ssr_capable();
  } else {
    LOG_DEBUG("Device does NOT support sniff subrating peer:%s",
              ADDRESS_TO_LOGGABLE_CSTR(bd_addr));
  }
}

void BTA_dm_notify_remote_features_complete(const RawAddress bd_addr) {
  do_in_main_thread(FROM_HERE,
                    base::BindOnce(handle_remote_features_complete, bd_addr));
}

static tBTA_DM_PEER_DEVICE* allocate_device_for(const RawAddress& bd_addr,
                                                tBT_TRANSPORT transport) {
  for (uint8_t i = 0; i < bta_dm_cb.device_list.count; i++) {
    auto device = &bta_dm_cb.device_list.peer_device[i];
    if (device->peer_bdaddr == bd_addr && device->transport == transport) {
      return device;
    }
  }

  if (bta_dm_cb.device_list.count < BTA_DM_NUM_PEER_DEVICE) {
    auto device =
        &bta_dm_cb.device_list.peer_device[bta_dm_cb.device_list.count];
    device->peer_bdaddr = bd_addr;
    bta_dm_cb.device_list.count++;
    if (transport == BT_TRANSPORT_LE) {
      bta_dm_cb.device_list.le_count++;
    }
    return device;
  }
  return nullptr;
}

void bta_dm_acl_up(const RawAddress& bd_addr, tBT_TRANSPORT transport,
                   uint16_t acl_handle) {
  auto device = allocate_device_for(bd_addr, transport);
  if (device == nullptr) {
    LOG_WARN("Unable to allocate device resources for new connection");
    return;
  }
  LOG_INFO("Acl connected peer:%s transport:%s handle:%hu",
           ADDRESS_TO_LOGGABLE_CSTR(bd_addr),
           bt_transport_text(transport).c_str(), acl_handle);
  device->conn_state = BTA_DM_CONNECTED;
  device->pref_role = BTA_ANY_ROLE;
  device->reset_device_info();
  device->transport = transport;

  if (controller_get_interface()->supports_sniff_subrating() &&
      acl_peer_supports_sniff_subrating(bd_addr)) {
    // NOTE: This callback assumes upon ACL connection that
    // the read remote features has completed and is valid.
    // The only guaranteed contract for valid read remote features
    // data is when the BTA_dm_notify_remote_features_complete()
    // callback has completed.  The below assignment is kept for
    // transitional informational purposes only.
    device->set_both_device_ssr_capable();
  }

  if (bta_dm_cb.p_sec_cback) {
    tBTA_DM_SEC conn;
    memset(&conn, 0, sizeof(tBTA_DM_SEC));
    conn.link_up.bd_addr = bd_addr;
    conn.link_up.transport_link_type = transport;
    conn.link_up.acl_handle = acl_handle;

    bta_dm_cb.p_sec_cback(BTA_DM_LINK_UP_EVT, &conn);
    LOG_DEBUG("Executed security callback for new connection available");
  }
  bta_dm_adjust_roles(true);
}

void BTA_dm_acl_up(const RawAddress bd_addr, tBT_TRANSPORT transport,
                   uint16_t acl_handle) {
  do_in_main_thread(
      FROM_HERE, base::BindOnce(bta_dm_acl_up, bd_addr, transport, acl_handle));
}

static void bta_dm_acl_up_failed(const RawAddress bd_addr,
                                 tBT_TRANSPORT transport, tHCI_STATUS status) {
  if (bta_dm_cb.p_sec_cback) {
    tBTA_DM_SEC conn = {};
    conn.link_up_failed.bd_addr = bd_addr;
    conn.link_up_failed.transport_link_type = transport;
    conn.link_up_failed.status = status;
    bta_dm_cb.p_sec_cback(BTA_DM_LINK_UP_FAILED_EVT, &conn);
  }
}

void BTA_dm_acl_up_failed(const RawAddress bd_addr, tBT_TRANSPORT transport,
                          tHCI_STATUS status) {
  do_in_main_thread(FROM_HERE, base::BindOnce(bta_dm_acl_up_failed, bd_addr,
                                              transport, status));
}

static void bta_dm_acl_down(const RawAddress& bd_addr,
                            tBT_TRANSPORT transport) {
  bool issue_unpair_cb = false;
  bool remove_device = false;

  for (uint8_t i = 0; i < bta_dm_cb.device_list.count; i++) {
    auto device = &bta_dm_cb.device_list.peer_device[i];
    if (device->peer_bdaddr != bd_addr || device->transport != transport)
      continue;

    if (device->conn_state == BTA_DM_UNPAIRING) {
      issue_unpair_cb = BTM_SecDeleteDevice(device->peer_bdaddr);

      /* remove all cached GATT information */
      get_gatt_interface().BTA_GATTC_Refresh(bd_addr);

      APPL_TRACE_DEBUG("%s: Unpairing: issue unpair CB = %d ", __func__,
                       issue_unpair_cb);
    }

    remove_device = device->remove_dev_pending;

    // Iterate to the one before the last when shrinking the list,
    // otherwise we memcpy garbage data into the record.
    // Then clear out the last item in the list since we are shrinking.
    for (; i < bta_dm_cb.device_list.count - 1; i++) {
      memcpy(&bta_dm_cb.device_list.peer_device[i],
             &bta_dm_cb.device_list.peer_device[i + 1],
             sizeof(bta_dm_cb.device_list.peer_device[i]));
    }
    if (bta_dm_cb.device_list.count > 0) {
      int clear_index = bta_dm_cb.device_list.count - 1;
      memset(&bta_dm_cb.device_list.peer_device[clear_index], 0,
             sizeof(bta_dm_cb.device_list.peer_device[clear_index]));
    }
    break;
  }
  if (bta_dm_cb.device_list.count) bta_dm_cb.device_list.count--;
  if ((transport == BT_TRANSPORT_LE) && (bta_dm_cb.device_list.le_count)) {
    bta_dm_cb.device_list.le_count--;
  }

  if ((transport == BT_TRANSPORT_BR_EDR) &&
      (bta_dm_search_cb.wait_disc && bta_dm_search_cb.peer_bdaddr == bd_addr)) {
    bta_dm_search_cb.wait_disc = false;

    if (bta_dm_search_cb.sdp_results) {
      APPL_TRACE_EVENT(" timer stopped  ");
      alarm_cancel(bta_dm_search_cb.search_timer);
      bta_dm_disc_discover_next_device();
    }
  }

  if (bta_dm_cb.disabling) {
    if (!BTM_GetNumAclLinks()) {
      /*
       * Start a timer to make sure that the profiles
       * get the disconnect event.
       */
      alarm_set_on_mloop(bta_dm_cb.disable_timer,
                         BTA_DM_DISABLE_CONN_DOWN_TIMER_MS,
                         bta_dm_disable_conn_down_timer_cback, NULL);
    }
  }
  if (remove_device) {
    LOG_INFO("remove_dev_pending actually removing %s",
             ADDRESS_TO_LOGGABLE_CSTR(bd_addr));
    bta_dm_process_remove_device_no_callback(bd_addr);
  }

  if (bta_dm_cb.p_sec_cback) {
    tBTA_DM_SEC conn;
    memset(&conn, 0, sizeof(tBTA_DM_SEC));
    conn.link_down.bd_addr = bd_addr;
    conn.link_down.transport_link_type = transport;

    bta_dm_cb.p_sec_cback(BTA_DM_LINK_DOWN_EVT, &conn);
    if (issue_unpair_cb) bta_dm_cb.p_sec_cback(BTA_DM_DEV_UNPAIRED_EVT, &conn);
  }

  bta_dm_adjust_roles(true);
}

void BTA_dm_acl_down(const RawAddress bd_addr, tBT_TRANSPORT transport) {
  do_in_main_thread(FROM_HERE,
                    base::BindOnce(bta_dm_acl_down, bd_addr, transport));
}

/*******************************************************************************
 *
 * Function         bta_dm_check_av
 *
 * Description      This function checks if AV is active
 *                  if yes, make sure the AV link is central
 *
 ******************************************************************************/
static void bta_dm_check_av() {
  uint8_t i;
  tBTA_DM_PEER_DEVICE* p_dev;

  if (bta_dm_cb.cur_av_count) {
    LOG_INFO("av_count:%d", bta_dm_cb.cur_av_count);
    for (i = 0; i < bta_dm_cb.device_list.count; i++) {
      p_dev = &bta_dm_cb.device_list.peer_device[i];
      APPL_TRACE_WARNING("[%d]: state:%d, info:%s", i, p_dev->conn_state,
                         p_dev->info_text().c_str());
      if ((p_dev->conn_state == BTA_DM_CONNECTED) && p_dev->is_av_active()) {
        /* make central and take away the role switch policy */
        BTM_SwitchRoleToCentral(p_dev->peer_bdaddr);
        /* else either already central or can not switch for some reasons */
        BTM_block_role_switch_for(p_dev->peer_bdaddr);
        break;
      }
    }
  }
}

/*******************************************************************************
 *
 * Function         bta_dm_disable_conn_down_timer_cback
 *
 * Description      Sends disable event to application
 *
 *
 * Returns          void
 *
 ******************************************************************************/
static void bta_dm_disable_conn_down_timer_cback(UNUSED_ATTR void* data) {
  /* disable the power managment module */
  bta_dm_disable_pm();

  bta_dm_cb.disabling = false;
  LOG_INFO("Stack device manager shutdown completed");
  future_ready(stack_manager_get_hack_future(), FUTURE_SUCCESS);
}

/*******************************************************************************
 *
 * Function         bta_dm_rm_cback
 *
 * Description      Role management callback from sys
 *
 *
 * Returns          void
 *
 ******************************************************************************/
static void bta_dm_rm_cback(tBTA_SYS_CONN_STATUS status, tBTA_SYS_ID id,
                            uint8_t app_id, const RawAddress& peer_addr) {
  uint8_t j;
  tBTA_PREF_ROLES role;
  tBTA_DM_PEER_DEVICE* p_dev;

  LOG_DEBUG("BTA Role management callback count:%d status:%s peer:%s",
            bta_dm_cb.cur_av_count, bta_sys_conn_status_text(status).c_str(),
            ADDRESS_TO_LOGGABLE_CSTR(peer_addr));

  p_dev = bta_dm_find_peer_device(peer_addr);
  if (status == BTA_SYS_CONN_OPEN) {
    if (p_dev) {
      /* Do not set to connected if we are in the middle of unpairing. When AV
       * stream is
       * started it fakes out a SYS_CONN_OPEN to potentially trigger a role
       * switch command.
       * But this should not be done if we are in the middle of unpairing.
       */
      if (p_dev->conn_state != BTA_DM_UNPAIRING)
        p_dev->conn_state = BTA_DM_CONNECTED;

      for (j = 1; j <= p_bta_dm_rm_cfg[0].app_id; j++) {
        if (((p_bta_dm_rm_cfg[j].app_id == app_id) ||
             (p_bta_dm_rm_cfg[j].app_id == BTA_ALL_APP_ID)) &&
            (p_bta_dm_rm_cfg[j].id == id)) {
          ASSERT_LOG(p_bta_dm_rm_cfg[j].cfg <= BTA_PERIPHERAL_ROLE_ONLY,
                     "Passing illegal preferred role:0x%02x [0x%02x<=>0x%02x]",
                     p_bta_dm_rm_cfg[j].cfg, BTA_ANY_ROLE,
                     BTA_PERIPHERAL_ROLE_ONLY);
          role = static_cast<tBTA_PREF_ROLES>(p_bta_dm_rm_cfg[j].cfg);
          if (role > p_dev->pref_role) p_dev->pref_role = role;
          break;
        }
      }
    }
  }

  if (BTA_ID_AV == id) {
    if (status == BTA_SYS_CONN_BUSY) {
      if (p_dev) p_dev->set_av_active();
      /* AV calls bta_sys_conn_open with the A2DP stream count as app_id */
      if (BTA_ID_AV == id) bta_dm_cb.cur_av_count = bta_dm_get_av_count();
    } else if (status == BTA_SYS_CONN_IDLE) {
      if (p_dev) p_dev->reset_av_active();

      /* get cur_av_count from connected services */
      if (BTA_ID_AV == id) bta_dm_cb.cur_av_count = bta_dm_get_av_count();
    }
  }

  /* Don't adjust roles for each busy/idle state transition to avoid
     excessive switch requests when individual profile busy/idle status
     changes */
  if ((status != BTA_SYS_CONN_BUSY) && (status != BTA_SYS_CONN_IDLE))
    bta_dm_adjust_roles(false);
}

/*******************************************************************************
 *
 * Function         bta_dm_delay_role_switch_cback
 *
 * Description      Callback from btm to delay a role switch
 *
 * Returns          void
 *
 ******************************************************************************/
static void bta_dm_delay_role_switch_cback(UNUSED_ATTR void* data) {
  APPL_TRACE_EVENT("%s: initiating Delayed RS", __func__);
  bta_dm_adjust_roles(false);
}

/*******************************************************************************
 *
<<<<<<< HEAD
 * Function         bta_dm_reset_sec_dev_pending
 *
 * Description      Setting the remove device pending status to false from
 *                  security device DB, when the link key notification
 *                  event comes.
 *
 * Returns          void
 *
 ******************************************************************************/
static void bta_dm_reset_sec_dev_pending(const RawAddress& remote_bd_addr) {
  for (size_t i = 0; i < bta_dm_cb.device_list.count; i++) {
    auto& dev = bta_dm_cb.device_list.peer_device[i];
    if (dev.peer_bdaddr == remote_bd_addr) {
      if (dev.remove_dev_pending) {
        LOG_INFO("Clearing remove_dev_pending for %s",
                 ADDRESS_TO_LOGGABLE_CSTR(dev.peer_bdaddr));
        dev.remove_dev_pending = false;
      }
      return;
    }
  }
}

/*******************************************************************************
 *
 * Function         bta_dm_remove_sec_dev_entry
 *
 * Description      Removes device entry from Security device DB if ACL
 connection with
 *                  remtoe device does not exist, else schedule for dev entry
 removal upon
                     ACL close
 *
 * Returns          void
 *
 ******************************************************************************/
static void bta_dm_remove_sec_dev_entry(const RawAddress& remote_bd_addr) {
  if (get_btm_client_interface().peer.BTM_IsAclConnectionUp(remote_bd_addr,
                                                            BT_TRANSPORT_LE) ||
      get_btm_client_interface().peer.BTM_IsAclConnectionUp(
          remote_bd_addr, BT_TRANSPORT_BR_EDR)) {
    LOG_DEBUG(
        "%s ACL is not down. Schedule for  Dev Removal when ACL closes",
        __func__);
    get_btm_client_interface().security.BTM_SecClearSecurityFlags(
        remote_bd_addr);
    for (int i = 0; i < bta_dm_cb.device_list.count; i++) {
      auto& dev = bta_dm_cb.device_list.peer_device[i];
      if (dev.peer_bdaddr == remote_bd_addr) {
        LOG_INFO("Setting remove_dev_pending for %s",
                 ADDRESS_TO_LOGGABLE_CSTR(dev.peer_bdaddr));
        dev.remove_dev_pending = TRUE;
        break;
      }
    }
  } else {
    // remote_bd_addr comes from security record, which is removed in
    // BTM_SecDeleteDevice.
    RawAddress addr_copy = remote_bd_addr;
    bta_dm_process_remove_device_no_callback(addr_copy);
  }
}

/*******************************************************************************
 *
=======
>>>>>>> 2295b6e0
 * Function         bta_dm_adjust_roles
 *
 * Description      Adjust roles
 *
 *
 * Returns          void
 *
 ******************************************************************************/
static void bta_dm_adjust_roles(bool delay_role_switch) {
  uint8_t i;
  uint8_t link_count = bta_dm_cb.device_list.count;
  if (link_count) {
    for (i = 0; i < bta_dm_cb.device_list.count; i++) {
      if (bta_dm_cb.device_list.peer_device[i].conn_state == BTA_DM_CONNECTED &&
          bta_dm_cb.device_list.peer_device[i].transport ==
              BT_TRANSPORT_BR_EDR) {
        if ((bta_dm_cb.device_list.peer_device[i].pref_role ==
             BTA_CENTRAL_ROLE_ONLY) ||
            (link_count > 1)) {
          /* Initiating immediate role switch with certain remote devices
            has caused issues due to role  switch colliding with link encryption
            setup and
            causing encryption (and in turn the link) to fail .  These device .
            Firmware
            versions are stored in a rejectlist and role switch with these
            devices are
            delayed to avoid the collision with link encryption setup */

          if (bta_dm_cb.device_list.peer_device[i].pref_role !=
                  BTA_PERIPHERAL_ROLE_ONLY &&
              !delay_role_switch) {
            BTM_SwitchRoleToCentral(
                bta_dm_cb.device_list.peer_device[i].peer_bdaddr);
          } else {
            alarm_set_on_mloop(bta_dm_cb.switch_delay_timer,
                               BTA_DM_SWITCH_DELAY_TIMER_MS,
                               bta_dm_delay_role_switch_cback, NULL);
          }
        }
      }
    }
  }
}

/*******************************************************************************
 *
 * Function         find_utf8_char_boundary
 *
 * Description      This function checks a UTF8 string |utf8str| starting at
 *                  |offset|, moving backwards and returns the offset of the
 *                  next valid UTF8 character boundary found.
 *
 * Returns          Offset of UTF8 character boundary
 *
 ******************************************************************************/
static size_t find_utf8_char_boundary(const char* utf8str, size_t offset) {
  CHECK(utf8str);
  CHECK(offset > 0);

  while (--offset) {
    uint8_t ch = (uint8_t)utf8str[offset];
    if ((ch & 0x80) == 0x00)  // ASCII
      return offset + 1;
    if ((ch & 0xC0) == 0xC0)  // Multi-byte sequence start
      return offset;
  }

  return 0;
}

/*******************************************************************************
 *
 * Function         bta_dm_set_eir
 *
 * Description      This function creates EIR tagged data and writes it to
 *                  controller.
 *
 * Returns          None
 *
 ******************************************************************************/
static void bta_dm_set_eir(char* local_name) {
  uint8_t* p;
  uint8_t* p_length;
#if (BTA_EIR_CANNED_UUID_LIST != TRUE)
  uint8_t* p_type;
  uint8_t max_num_uuid;
#if (BTA_EIR_SERVER_NUM_CUSTOM_UUID > 0)
  uint8_t custom_uuid_idx;
#endif  // BTA_EIR_SERVER_NUM_CUSTOM_UUID
#endif  // BTA_EIR_CANNED_UUID_LIST
#if (BTM_EIR_DEFAULT_FEC_REQUIRED == FALSE)
  uint8_t free_eir_length = HCI_EXT_INQ_RESPONSE_LEN;
#else  // BTM_EIR_DEFAULT_FEC_REQUIRED
  uint8_t free_eir_length = HCI_DM5_PACKET_SIZE;
#endif  // BTM_EIR_DEFAULT_FEC_REQUIRED
  uint8_t num_uuid;
  uint8_t data_type;
  uint8_t local_name_len;

  /* wait until complete to disable */
  if (alarm_is_scheduled(bta_dm_cb.disable_timer)) return;

#if (BTA_EIR_CANNED_UUID_LIST != TRUE)
  /* if local name is not provided, get it from controller */
  if (local_name == NULL) {
    if (BTM_ReadLocalDeviceName((const char**)&local_name) != BTM_SUCCESS) {
      APPL_TRACE_ERROR("Fail to read local device name for EIR");
    }
  }
#endif  // BTA_EIR_CANNED_UUID_LIST

  /* Allocate a buffer to hold HCI command */
  BT_HDR* p_buf = (BT_HDR*)osi_malloc(BTM_CMD_BUF_SIZE);
  ASSERT(p_buf != nullptr);
  p = (uint8_t*)p_buf + BTM_HCI_EIR_OFFSET;

  memset(p, 0x00, HCI_EXT_INQ_RESPONSE_LEN);

  LOG_INFO("Generating extended inquiry response packet EIR");

  if (local_name)
    local_name_len = strlen(local_name);
  else
    local_name_len = 0;

  data_type = HCI_EIR_COMPLETE_LOCAL_NAME_TYPE;
  /* if local name is longer than minimum length of shortened name */
  /* check whether it needs to be shortened or not */
  if (local_name_len > p_bta_dm_eir_cfg->bta_dm_eir_min_name_len) {
/* get number of UUID 16-bit list */
#if (BTA_EIR_CANNED_UUID_LIST == TRUE)
    num_uuid = p_bta_dm_eir_cfg->bta_dm_eir_uuid16_len / Uuid::kNumBytes16;
#else   // BTA_EIR_CANNED_UUID_LIST
    max_num_uuid = (free_eir_length - 2) / Uuid::kNumBytes16;
    data_type = get_btm_client_interface().eir.BTM_GetEirSupportedServices(
        bta_dm_cb.eir_uuid, &p, max_num_uuid, &num_uuid);
    p = (uint8_t*)p_buf + BTM_HCI_EIR_OFFSET; /* reset p */
#endif  // BTA_EIR_CANNED_UUID_LIST

    /* if UUID doesn't fit remaing space, shorten local name */
    if (local_name_len > (free_eir_length - 4 - num_uuid * Uuid::kNumBytes16)) {
      local_name_len = find_utf8_char_boundary(
          local_name, p_bta_dm_eir_cfg->bta_dm_eir_min_name_len);
      APPL_TRACE_WARNING("%s local name is shortened (%d)", __func__,
                         local_name_len);
      data_type = HCI_EIR_SHORTENED_LOCAL_NAME_TYPE;
    } else {
      data_type = HCI_EIR_COMPLETE_LOCAL_NAME_TYPE;
    }
  }

  UINT8_TO_STREAM(p, local_name_len + 1);
  UINT8_TO_STREAM(p, data_type);

  if (local_name != NULL) {
    memcpy(p, local_name, local_name_len);
    p += local_name_len;
  }
  free_eir_length -= local_name_len + 2;

#if (BTA_EIR_CANNED_UUID_LIST == TRUE)
  /* if UUID list is provided as static data in configuration */
  if ((p_bta_dm_eir_cfg->bta_dm_eir_uuid16_len > 0) &&
      (p_bta_dm_eir_cfg->bta_dm_eir_uuid16)) {
    if (free_eir_length > Uuid::kNumBytes16 + 2) {
      free_eir_length -= 2;

      if (free_eir_length >= p_bta_dm_eir_cfg->bta_dm_eir_uuid16_len) {
        num_uuid = p_bta_dm_eir_cfg->bta_dm_eir_uuid16_len / Uuid::kNumBytes16;
        data_type = HCI_EIR_COMPLETE_16BITS_UUID_TYPE;
      } else /* not enough room for all UUIDs */
      {
        APPL_TRACE_WARNING("BTA EIR: UUID 16-bit list is truncated");
        num_uuid = free_eir_length / Uuid::kNumBytes16;
        data_type = HCI_EIR_MORE_16BITS_UUID_TYPE;
      }
      UINT8_TO_STREAM(p, num_uuid * Uuid::kNumBytes16 + 1);
      UINT8_TO_STREAM(p, data_type);
      memcpy(p, p_bta_dm_eir_cfg->bta_dm_eir_uuid16,
             num_uuid * Uuid::kNumBytes16);
      p += num_uuid * Uuid::kNumBytes16;
      free_eir_length -= num_uuid * Uuid::kNumBytes16;
    }
  }
#else /* (BTA_EIR_CANNED_UUID_LIST == TRUE) */
  /* if UUID list is dynamic */
  if (free_eir_length >= 2) {
    p_length = p++;
    p_type = p++;
    num_uuid = 0;

    max_num_uuid = (free_eir_length - 2) / Uuid::kNumBytes16;
    data_type = get_btm_client_interface().eir.BTM_GetEirSupportedServices(
        bta_dm_cb.eir_uuid, &p, max_num_uuid, &num_uuid);

    if (data_type == HCI_EIR_MORE_16BITS_UUID_TYPE) {
      APPL_TRACE_WARNING("BTA EIR: UUID 16-bit list is truncated");
    }
#if (BTA_EIR_SERVER_NUM_CUSTOM_UUID > 0)
    else {
      for (custom_uuid_idx = 0;
           custom_uuid_idx < BTA_EIR_SERVER_NUM_CUSTOM_UUID;
           custom_uuid_idx++) {
        const Uuid& curr = bta_dm_cb.bta_custom_uuid[custom_uuid_idx].custom_uuid;
        if (curr.GetShortestRepresentationSize() == Uuid::kNumBytes16) {
          if (num_uuid < max_num_uuid) {
            UINT16_TO_STREAM(p, curr.As16Bit());
            num_uuid++;
          } else {
            data_type = HCI_EIR_MORE_16BITS_UUID_TYPE;
            APPL_TRACE_WARNING("BTA EIR: UUID 16-bit list is truncated");
            break;
          }
        }
      }
    }
#endif /* (BTA_EIR_SERVER_NUM_CUSTOM_UUID > 0) */

    UINT8_TO_STREAM(p_length, num_uuid * Uuid::kNumBytes16 + 1);
    UINT8_TO_STREAM(p_type, data_type);
    free_eir_length -= num_uuid * Uuid::kNumBytes16 + 2;
  }
#endif /* (BTA_EIR_CANNED_UUID_LIST == TRUE) */

#if (BTA_EIR_CANNED_UUID_LIST != TRUE && BTA_EIR_SERVER_NUM_CUSTOM_UUID > 0)
  /* Adding 32-bit UUID list */
  if (free_eir_length >= 2) {
    p_length = p++;
    p_type = p++;
    num_uuid = 0;
    data_type = HCI_EIR_COMPLETE_32BITS_UUID_TYPE;

    max_num_uuid = (free_eir_length - 2) / Uuid::kNumBytes32;

    for (custom_uuid_idx = 0; custom_uuid_idx < BTA_EIR_SERVER_NUM_CUSTOM_UUID;
         custom_uuid_idx++) {
      const Uuid& curr = bta_dm_cb.bta_custom_uuid[custom_uuid_idx].custom_uuid;
      if (curr.GetShortestRepresentationSize() == Uuid::kNumBytes32) {
        if (num_uuid < max_num_uuid) {
          UINT32_TO_STREAM(p, curr.As32Bit());
          num_uuid++;
        } else {
          data_type = HCI_EIR_MORE_32BITS_UUID_TYPE;
          APPL_TRACE_WARNING("BTA EIR: UUID 32-bit list is truncated");
          break;
        }
      }
    }

    UINT8_TO_STREAM(p_length, num_uuid * Uuid::kNumBytes32 + 1);
    UINT8_TO_STREAM(p_type, data_type);
    free_eir_length -= num_uuid * Uuid::kNumBytes32 + 2;
  }

  /* Adding 128-bit UUID list */
  if (free_eir_length >= 2) {
    p_length = p++;
    p_type = p++;
    num_uuid = 0;
    data_type = HCI_EIR_COMPLETE_128BITS_UUID_TYPE;

    max_num_uuid = (free_eir_length - 2) / Uuid::kNumBytes128;

    for (custom_uuid_idx = 0; custom_uuid_idx < BTA_EIR_SERVER_NUM_CUSTOM_UUID;
         custom_uuid_idx++) {
      const Uuid& curr = bta_dm_cb.bta_custom_uuid[custom_uuid_idx].custom_uuid;
      if (curr.GetShortestRepresentationSize() == Uuid::kNumBytes128) {
        if (num_uuid < max_num_uuid) {
          ARRAY16_TO_STREAM(p, curr.To128BitBE().data());
          num_uuid++;
        } else {
          data_type = HCI_EIR_MORE_128BITS_UUID_TYPE;
          APPL_TRACE_WARNING("BTA EIR: UUID 128-bit list is truncated");
          break;
        }
      }
    }

    UINT8_TO_STREAM(p_length, num_uuid * Uuid::kNumBytes128 + 1);
    UINT8_TO_STREAM(p_type, data_type);
    free_eir_length -= num_uuid * Uuid::kNumBytes128 + 2;
  }
#endif /* ( BTA_EIR_CANNED_UUID_LIST != TRUE \
          )&&(BTA_EIR_SERVER_NUM_CUSTOM_UUID > 0) */

  /* if Flags are provided in configuration */
  if ((p_bta_dm_eir_cfg->bta_dm_eir_flag_len > 0) &&
      (p_bta_dm_eir_cfg->bta_dm_eir_flags) &&
      (free_eir_length >= p_bta_dm_eir_cfg->bta_dm_eir_flag_len + 2)) {
    UINT8_TO_STREAM(p, p_bta_dm_eir_cfg->bta_dm_eir_flag_len + 1);
    UINT8_TO_STREAM(p, HCI_EIR_FLAGS_TYPE);
    memcpy(p, p_bta_dm_eir_cfg->bta_dm_eir_flags,
           p_bta_dm_eir_cfg->bta_dm_eir_flag_len);
    p += p_bta_dm_eir_cfg->bta_dm_eir_flag_len;
    free_eir_length -= p_bta_dm_eir_cfg->bta_dm_eir_flag_len + 2;
  }

  /* if Manufacturer Specific are provided in configuration */
  if ((p_bta_dm_eir_cfg->bta_dm_eir_manufac_spec_len > 0) &&
      (p_bta_dm_eir_cfg->bta_dm_eir_manufac_spec) &&
      (free_eir_length >= p_bta_dm_eir_cfg->bta_dm_eir_manufac_spec_len + 2)) {
    p_length = p;

    UINT8_TO_STREAM(p, p_bta_dm_eir_cfg->bta_dm_eir_manufac_spec_len + 1);
    UINT8_TO_STREAM(p, HCI_EIR_MANUFACTURER_SPECIFIC_TYPE);
    memcpy(p, p_bta_dm_eir_cfg->bta_dm_eir_manufac_spec,
           p_bta_dm_eir_cfg->bta_dm_eir_manufac_spec_len);
    p += p_bta_dm_eir_cfg->bta_dm_eir_manufac_spec_len;
    free_eir_length -= p_bta_dm_eir_cfg->bta_dm_eir_manufac_spec_len + 2;

  } else {
    p_length = NULL;
  }

  /* if Inquiry Tx Resp Power compiled */
  if ((p_bta_dm_eir_cfg->bta_dm_eir_inq_tx_power) && (free_eir_length >= 3)) {
    UINT8_TO_STREAM(p, 2); /* Length field */
    UINT8_TO_STREAM(p, HCI_EIR_TX_POWER_LEVEL_TYPE);
    UINT8_TO_STREAM(p, *(p_bta_dm_eir_cfg->bta_dm_eir_inq_tx_power));
    free_eir_length -= 3;
  }

  if (free_eir_length)
    UINT8_TO_STREAM(p, 0); /* terminator of significant part */

  get_btm_client_interface().eir.BTM_WriteEIR(p_buf);
}

#if (BTA_EIR_CANNED_UUID_LIST != TRUE)
/*******************************************************************************
 *
 * Function         bta_dm_get_cust_uuid_index
 *
 * Description      Get index of custom uuid from list
 *                  Note, handle equals to 0 means to find a vacant
 *                  from list.
 *
 * Returns          Index of array
 *                  bta_dm_cb.bta_custom_uuid[BTA_EIR_SERVER_NUM_CUSTOM_UUID]
 *
 ******************************************************************************/
static uint8_t bta_dm_get_cust_uuid_index(uint32_t handle) {
#if (BTA_EIR_SERVER_NUM_CUSTOM_UUID > 0)
  uint8_t c_uu_idx = 0;

  while(c_uu_idx < BTA_EIR_SERVER_NUM_CUSTOM_UUID &&
      bta_dm_cb.bta_custom_uuid[c_uu_idx].handle != handle) {
    c_uu_idx++;
  }

  return c_uu_idx;
#else
  return 0;
#endif
}

/*******************************************************************************
 *
 * Function         bta_dm_update_cust_uuid
 *
 * Description      Update custom uuid with given value
 *
 * Returns          None
 *
 ******************************************************************************/
static void bta_dm_update_cust_uuid(uint8_t c_uu_idx, const Uuid& uuid, uint32_t handle) {
#if (BTA_EIR_SERVER_NUM_CUSTOM_UUID > 0)
  if (c_uu_idx < BTA_EIR_SERVER_NUM_CUSTOM_UUID) {
    tBTA_CUSTOM_UUID& curr = bta_dm_cb.bta_custom_uuid[c_uu_idx];
    curr.custom_uuid.UpdateUuid(uuid);
    curr.handle = handle;
  } else {
    APPL_TRACE_ERROR("%s invalid uuid index %d", __func__, c_uu_idx);
  }
#endif
}

/*******************************************************************************
 *
 * Function         bta_dm_eir_update_cust_uuid
 *
 * Description      This function adds or removes custom service UUID in EIR database.
 *
 * Returns          None
 *
 ******************************************************************************/
void bta_dm_eir_update_cust_uuid(const tBTA_CUSTOM_UUID& curr, bool adding) {
  APPL_TRACE_DEBUG("%s", __func__);
#if (BTA_EIR_SERVER_NUM_CUSTOM_UUID > 0)
  uint8_t c_uu_idx = 0;
  if (adding) {
    c_uu_idx = bta_dm_get_cust_uuid_index(0); /* find a vacant from uuid list */
    bta_dm_update_cust_uuid(c_uu_idx, curr.custom_uuid, curr.handle);
  } else {
    c_uu_idx = bta_dm_get_cust_uuid_index(curr.handle); /* find the uuid from uuid list */
    bta_dm_update_cust_uuid(c_uu_idx, curr.custom_uuid, 0);
  }

  /* Update EIR when UUIDs are changed */
  if (c_uu_idx <= BTA_EIR_SERVER_NUM_CUSTOM_UUID) {
    bta_dm_set_eir(NULL);
  }
#endif
}

/*******************************************************************************
 *
 * Function         bta_dm_eir_update_uuid
 *
 * Description      This function adds or removes service UUID in EIR database.
 *
 * Returns          None
 *
 ******************************************************************************/
void bta_dm_eir_update_uuid(uint16_t uuid16, bool adding) {
  /* if this UUID is not advertised in EIR */
  if (!BTM_HasEirService(p_bta_dm_eir_cfg->uuid_mask, uuid16)) return;

  if (adding) {
    LOG_INFO("EIR Adding UUID=0x%04X into extended inquiry response", uuid16);

    BTM_AddEirService(bta_dm_cb.eir_uuid, uuid16);
  } else {
    LOG_INFO("EIR Removing UUID=0x%04X from extended inquiry response", uuid16);

    get_btm_client_interface().eir.BTM_RemoveEirService(bta_dm_cb.eir_uuid,
                                                        uuid16);
  }

  bta_dm_set_eir(NULL);
}
#endif  // BTA_EIR_CANNED_UUID_LIST

tBTA_DM_PEER_DEVICE* find_connected_device(
    const RawAddress& bd_addr, UNUSED_ATTR tBT_TRANSPORT transport) {
  for (uint8_t i = 0; i < bta_dm_cb.device_list.count; i++) {
    if (bta_dm_cb.device_list.peer_device[i].peer_bdaddr == bd_addr &&
        bta_dm_cb.device_list.peer_device[i].conn_state == BTA_DM_CONNECTED)
      return &bta_dm_cb.device_list.peer_device[i];
  }
  return nullptr;
}

bool bta_dm_check_if_only_hd_connected(const RawAddress& peer_addr) {
  APPL_TRACE_DEBUG("%s: count(%d)", __func__, bta_dm_conn_srvcs.count);

  for (uint8_t j = 0; j < bta_dm_conn_srvcs.count; j++) {
    // Check if profiles other than hid are connected
    if ((bta_dm_conn_srvcs.conn_srvc[j].id != BTA_ID_HD) &&
        bta_dm_conn_srvcs.conn_srvc[j].peer_bdaddr == peer_addr) {
      APPL_TRACE_DEBUG("%s: Another profile (id=%d) is connected", __func__,
                       bta_dm_conn_srvcs.conn_srvc[j].id);
      return false;
    }
  }

  return true;
}

/** This function set the preferred connection parameters */
void bta_dm_ble_set_conn_params(const RawAddress& bd_addr,
                                uint16_t conn_int_min, uint16_t conn_int_max,
                                uint16_t peripheral_latency,
                                uint16_t supervision_tout) {
  L2CA_AdjustConnectionIntervals(&conn_int_min, &conn_int_max,
                                 BTM_BLE_CONN_INT_MIN);

  get_btm_client_interface().ble.BTM_BleSetPrefConnParams(
      bd_addr, conn_int_min, conn_int_max, peripheral_latency,
      supervision_tout);
}

/** This function update LE connection parameters */
void bta_dm_ble_update_conn_params(const RawAddress& bd_addr, uint16_t min_int,
                                   uint16_t max_int, uint16_t latency,
                                   uint16_t timeout, uint16_t min_ce_len,
                                   uint16_t max_ce_len) {
  L2CA_AdjustConnectionIntervals(&min_int, &max_int, BTM_BLE_CONN_INT_MIN);

  if (!L2CA_UpdateBleConnParams(bd_addr, min_int, max_int, latency, timeout,
                                min_ce_len, max_ce_len)) {
    APPL_TRACE_ERROR("Update connection parameters failed!");
  }
}

/** This function set the maximum transmission packet size */
void bta_dm_ble_set_data_length(const RawAddress& bd_addr) {
  const controller_t* controller = controller_get_interface();
  uint16_t max_len = controller->get_ble_maximum_tx_data_length();

  if (BTM_SetBleDataLength(bd_addr, max_len) != BTM_SUCCESS) {
    LOG_INFO("Unable to set ble data length:%hu", max_len);
  }
}

/*******************************************************************************
 *
 * Function         bta_ble_enable_scan_cmpl
 *
 * Description      ADV payload filtering enable / disable complete callback
 *
 *
 * Returns          None
 *
 ******************************************************************************/
static void bta_ble_energy_info_cmpl(tBTM_BLE_TX_TIME_MS tx_time,
                                     tBTM_BLE_RX_TIME_MS rx_time,
                                     tBTM_BLE_IDLE_TIME_MS idle_time,
                                     tBTM_BLE_ENERGY_USED energy_used,
                                     tHCI_STATUS status) {
  tBTA_STATUS st = (status == HCI_SUCCESS) ? BTA_SUCCESS : BTA_FAILURE;
  tBTM_CONTRL_STATE ctrl_state = BTM_CONTRL_UNKNOWN;

  if (BTA_SUCCESS == st) ctrl_state = bta_dm_pm_obtain_controller_state();

  if (bta_dm_cb.p_energy_info_cback)
    bta_dm_cb.p_energy_info_cback(tx_time, rx_time, idle_time, energy_used,
                                  ctrl_state, st);
}

/** This function obtains the energy info */
void bta_dm_ble_get_energy_info(
    tBTA_BLE_ENERGY_INFO_CBACK* p_energy_info_cback) {
  bta_dm_cb.p_energy_info_cback = p_energy_info_cback;
  tBTM_STATUS btm_status = BTM_BleGetEnergyInfo(bta_ble_energy_info_cmpl);
  if (btm_status != BTM_CMD_STARTED)
    bta_ble_energy_info_cmpl(0, 0, 0, 0, HCI_ERR_UNSPECIFIED);
}

/*******************************************************************************
 *
 * Function         bta_dm_clear_event_filter
 *
 * Description      clears out the event filter.
 *
 * Parameters:
 *
 ******************************************************************************/
void bta_dm_clear_event_filter(void) {
  VLOG(1) << "bta_dm_clear_event_filter in bta_dm_act";
  bluetooth::shim::BTM_ClearEventFilter();
}

/*******************************************************************************
 *
 * Function         bta_dm_clear_event_mask
 *
 * Description      Clears out the event mask in the controller.
 *
 ******************************************************************************/
void bta_dm_clear_event_mask(void) {
  VLOG(1) << "bta_dm_clear_event_mask in bta_dm_act";
  bluetooth::shim::BTM_ClearEventMask();
}

/*******************************************************************************
 *
 * Function         bta_dm_clear_filter_accept_list
 *
 * Description      Clears out the connect list in the controller.
 *
 ******************************************************************************/
void bta_dm_clear_filter_accept_list(void) {
  VLOG(1) << "bta_dm_clear_filter_accept_list in bta_dm_act";
  bluetooth::shim::BTM_ClearFilterAcceptList();
}

/*******************************************************************************
 *
 * Function         bta_dm_disconnect_all_acls
 *
 * Description      Disconnects all ACL connections.
 *
 ******************************************************************************/
void bta_dm_disconnect_all_acls(void) {
  VLOG(1) << "bta_dm_disconnect_all_acls in bta_dm_act";
  bluetooth::shim::BTM_DisconnectAllAcls();
}

/*******************************************************************************
 *
 * Function         bta_dm_le_rand
 *
 * Description      Generates a random number from the controller.
 *
 * Parameters:      |cb| Callback to receive the random number.
 *
 ******************************************************************************/
void bta_dm_le_rand(LeRandCallback cb) {
  VLOG(1) << "bta_dm_le_rand in bta_dm_act";
  bluetooth::shim::BTM_LeRand(std::move(cb));
}

/*******************************************************************************
 *
 * Function        BTA_DmSetEventFilterConnectionSetupAllDevices
 *
 * Description    Tell the controller to allow all devices
 *
 * Parameters
 *
 *******************************************************************************/
void bta_dm_set_event_filter_connection_setup_all_devices() {
  // Autoplumbed
  bluetooth::shim::BTM_SetEventFilterConnectionSetupAllDevices();
}

/*******************************************************************************
 *
 * Function        BTA_DmAllowWakeByHid
 *
 * Description     Allow the device to be woken by HID devices
 *
 * Parameters      std::vector of Classic Address and LE (Address, Address Type)
 *
 *******************************************************************************/
void bta_dm_allow_wake_by_hid(
    std::vector<RawAddress> classic_hid_devices,
    std::vector<std::pair<RawAddress, uint8_t>> le_hid_devices) {
  // If there are any entries in the classic hid list, we should also make
  // the adapter connectable for classic.
  if (classic_hid_devices.size() > 0) {
    BTM_SetConnectability(BTA_DM_CONN);
  }

  bluetooth::shim::BTM_AllowWakeByHid(std::move(classic_hid_devices),
                                      std::move(le_hid_devices));
}

/*******************************************************************************
 *
 * Function        BTA_DmRestoreFilterAcceptList
 *
 * Description    Floss: Restore the state of the for the filter accept list
 *
 * Parameters
 *
 *******************************************************************************/
void bta_dm_restore_filter_accept_list(
    std::vector<std::pair<RawAddress, uint8_t>> le_devices) {
  // Autoplumbed
  bluetooth::shim::BTM_RestoreFilterAcceptList(le_devices);
}

/*******************************************************************************
 *
 * Function       BTA_DmSetDefaultEventMaskExcept
 *
 * Description    Floss: Set the default event mask for Classic and LE except
 *                the given values (they will be disabled in the final set
 *                mask).
 *
 * Parameters     Bits set for event mask and le event mask that should be
 *                disabled in the final value.
 *
 *******************************************************************************/
void bta_dm_set_default_event_mask_except(uint64_t mask, uint64_t le_mask) {
  // Autoplumbed
  bluetooth::shim::BTM_SetDefaultEventMaskExcept(mask, le_mask);
}

/*******************************************************************************
 *
 * Function        BTA_DmSetEventFilterInquiryResultAllDevices
 *
 * Description    Floss: Set the event filter to inquiry result device all
 *
 * Parameters
 *
 *******************************************************************************/
void bta_dm_set_event_filter_inquiry_result_all_devices() {
  // Autoplumbed
  bluetooth::shim::BTM_SetEventFilterInquiryResultAllDevices();
}

/*******************************************************************************
 *
 * Function         bta_dm_ble_reset_id
 *
 * Description      Reset the local adapter BLE keys.
 *
 * Parameters:
 *
 ******************************************************************************/
void bta_dm_ble_reset_id(void) {
  VLOG(1) << "bta_dm_ble_reset_id in bta_dm_act";
  bluetooth::shim::BTM_BleResetId();
}

/*******************************************************************************
 *
 * Function         bta_dm_ctrl_features_rd_cmpl_cback
 *
 * Description      callback to handle controller feature read complete
 *
 * Parameters:
 *
 ******************************************************************************/
static void bta_dm_ctrl_features_rd_cmpl_cback(tHCI_STATUS result) {
  APPL_TRACE_DEBUG("%s  status = %d ", __func__, result);
  if (result == HCI_SUCCESS) {
    if (bta_dm_cb.p_sec_cback)
      bta_dm_cb.p_sec_cback(BTA_DM_LE_FEATURES_READ, NULL);
  } else {
    APPL_TRACE_ERROR("%s Ctrl BLE feature read failed: status :%d", __func__,
                     result);
  }
}

/*******************************************************************************
 *
 * Function         bta_dm_ble_subrate_request
 *
 * Description      This function requests BLE subrate procedure.
 *
 * Parameters:
 *
 ******************************************************************************/
void bta_dm_ble_subrate_request(const RawAddress& bd_addr, uint16_t subrate_min,
                                uint16_t subrate_max, uint16_t max_latency,
                                uint16_t cont_num, uint16_t timeout) {
    // Logging done in l2c_ble.cc
    L2CA_SubrateRequest(bd_addr, subrate_min, subrate_max, max_latency,
                        cont_num, timeout);
}

namespace bluetooth {
namespace legacy {
namespace testing {
tBTA_DM_PEER_DEVICE* allocate_device_for(const RawAddress& bd_addr,
                                         tBT_TRANSPORT transport) {
  return ::allocate_device_for(bd_addr, transport);
}

void bta_dm_init_cb() { ::bta_dm_init_cb(); }
void bta_dm_deinit_cb() { ::bta_dm_deinit_cb(); }

}  // namespace testing
}  // namespace legacy
}  // namespace bluetooth<|MERGE_RESOLUTION|>--- conflicted
+++ resolved
@@ -997,74 +997,6 @@
 
 /*******************************************************************************
  *
-<<<<<<< HEAD
- * Function         bta_dm_reset_sec_dev_pending
- *
- * Description      Setting the remove device pending status to false from
- *                  security device DB, when the link key notification
- *                  event comes.
- *
- * Returns          void
- *
- ******************************************************************************/
-static void bta_dm_reset_sec_dev_pending(const RawAddress& remote_bd_addr) {
-  for (size_t i = 0; i < bta_dm_cb.device_list.count; i++) {
-    auto& dev = bta_dm_cb.device_list.peer_device[i];
-    if (dev.peer_bdaddr == remote_bd_addr) {
-      if (dev.remove_dev_pending) {
-        LOG_INFO("Clearing remove_dev_pending for %s",
-                 ADDRESS_TO_LOGGABLE_CSTR(dev.peer_bdaddr));
-        dev.remove_dev_pending = false;
-      }
-      return;
-    }
-  }
-}
-
-/*******************************************************************************
- *
- * Function         bta_dm_remove_sec_dev_entry
- *
- * Description      Removes device entry from Security device DB if ACL
- connection with
- *                  remtoe device does not exist, else schedule for dev entry
- removal upon
-                     ACL close
- *
- * Returns          void
- *
- ******************************************************************************/
-static void bta_dm_remove_sec_dev_entry(const RawAddress& remote_bd_addr) {
-  if (get_btm_client_interface().peer.BTM_IsAclConnectionUp(remote_bd_addr,
-                                                            BT_TRANSPORT_LE) ||
-      get_btm_client_interface().peer.BTM_IsAclConnectionUp(
-          remote_bd_addr, BT_TRANSPORT_BR_EDR)) {
-    LOG_DEBUG(
-        "%s ACL is not down. Schedule for  Dev Removal when ACL closes",
-        __func__);
-    get_btm_client_interface().security.BTM_SecClearSecurityFlags(
-        remote_bd_addr);
-    for (int i = 0; i < bta_dm_cb.device_list.count; i++) {
-      auto& dev = bta_dm_cb.device_list.peer_device[i];
-      if (dev.peer_bdaddr == remote_bd_addr) {
-        LOG_INFO("Setting remove_dev_pending for %s",
-                 ADDRESS_TO_LOGGABLE_CSTR(dev.peer_bdaddr));
-        dev.remove_dev_pending = TRUE;
-        break;
-      }
-    }
-  } else {
-    // remote_bd_addr comes from security record, which is removed in
-    // BTM_SecDeleteDevice.
-    RawAddress addr_copy = remote_bd_addr;
-    bta_dm_process_remove_device_no_callback(addr_copy);
-  }
-}
-
-/*******************************************************************************
- *
-=======
->>>>>>> 2295b6e0
  * Function         bta_dm_adjust_roles
  *
  * Description      Adjust roles
