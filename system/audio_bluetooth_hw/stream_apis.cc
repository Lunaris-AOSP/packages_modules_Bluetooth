/*
 * Copyright 2019 The Android Open Source Project
 *
 * Licensed under the Apache License, Version 2.0 (the "License");
 * you may not use this file except in compliance with the License.
 * You may obtain a copy of the License at
 *
 *      http://www.apache.org/licenses/LICENSE-2.0
 *
 * Unless required by applicable law or agreed to in writing, software
 * distributed under the License is distributed on an "AS IS" BASIS,
 * WITHOUT WARRANTIES OR CONDITIONS OF ANY KIND, either express or implied.
 * See the License for the specific language governing permissions and
 * limitations under the License.
 */

#include "device_port_proxy.h"
#define LOG_TAG "BTAudioHalStream"

#include <android-base/logging.h>
#include <android-base/stringprintf.h>
#include <cutils/properties.h>
#include <inttypes.h>
#include <string.h>
#include <time.h>
#include <unistd.h>

#include <memory>

#include "BluetoothAudioSession.h"
#include "stream_apis.h"
#include "utils.h"

using ::android::base::StringPrintf;
using ::android::bluetooth::audio::utils::FrameCount;
using ::android::bluetooth::audio::utils::GetAudioParamString;
using ::android::bluetooth::audio::utils::ParseAudioParams;

namespace {

constexpr unsigned int kMinimumDelayMs = 50;
constexpr unsigned int kMaximumDelayMs = 1000;
constexpr int kExtraAudioSyncMs = 200;

std::ostream& operator<<(std::ostream& os, const audio_config& config) {
  return os << "audio_config[sample_rate=" << config.sample_rate
            << ", channels=" << StringPrintf("%#x", config.channel_mask)
            << ", format=" << config.format << "]";
}

void out_calculate_feeding_delay_ms(const BluetoothStreamOut* out, uint32_t* latency_ms,
                                    uint64_t* frames = nullptr,
                                    struct timespec* timestamp = nullptr) {
  if (latency_ms == nullptr && frames == nullptr && timestamp == nullptr) {
    return;
  }

  // delay_report is the audio delay from the remote headset receiving data to
  // the headset playing sound in units of nanoseconds
  uint64_t delay_report_ns = 0;
  uint64_t delay_report_ms = 0;
  // absorbed_bytes is the total number of bytes sent by the Bluetooth stack to
  // a remote headset
  uint64_t absorbed_bytes = 0;
  // absorbed_timestamp is the ...
  struct timespec absorbed_timestamp = {};
  bool timestamp_fetched = false;

  std::unique_lock<std::mutex> lock(out->mutex_);
  if (out->bluetooth_output_->GetPresentationPosition(&delay_report_ns, &absorbed_bytes,
                                                      &absorbed_timestamp)) {
    delay_report_ms = delay_report_ns / 1000000;
    // assume kMinimumDelayMs (50ms) < delay_report_ns < kMaximumDelayMs
    // (1000ms), or it is invalid / ignored and use old delay calculated
    // by ourselves.
    if (delay_report_ms > kMinimumDelayMs && delay_report_ms < kMaximumDelayMs) {
      timestamp_fetched = true;
    } else if (delay_report_ms >= kMaximumDelayMs) {
      LOG(INFO) << __func__ << ": state=" << out->bluetooth_output_->GetState()
                << ", delay_report=" << delay_report_ns << "ns abnormal";
    }
  }
  if (!timestamp_fetched) {
    // default to old delay if any failure is found when fetching from ports
    // audio_a2dp_hw:
    //   frames_count = buffer_size / frame_size
    //   latency (sec.) = frames_count / samples_per_second (sample_rate)
    // Sync from audio_a2dp_hw to add extra delay kExtraAudioSyncMs(+200ms)
    delay_report_ms = out->frames_count_ * 1000 / out->sample_rate_ + kExtraAudioSyncMs;
    if (timestamp != nullptr) {
      clock_gettime(CLOCK_MONOTONIC, &absorbed_timestamp);
    }
    LOG(VERBOSE) << __func__ << ": state=" << out->bluetooth_output_->GetState()
                 << " uses the legacy delay " << delay_report_ms << " ms";
  }
  LOG(VERBOSE) << __func__ << ": state=" << out->bluetooth_output_->GetState()
               << ", delay=" << delay_report_ms << "ms, data=" << absorbed_bytes
               << " bytes, timestamp=" << absorbed_timestamp.tv_sec << "."
               << StringPrintf("%09ld", absorbed_timestamp.tv_nsec) << "s";

  if (latency_ms != nullptr) {
    *latency_ms = delay_report_ms;
  }
  if (frames != nullptr) {
    const uint64_t latency_frames = delay_report_ms * out->sample_rate_ / 1000;
    *frames = absorbed_bytes / audio_stream_out_frame_size(&out->stream_out_);
    if (out->frames_presented_ < *frames) {
      // Are we (the audio HAL) reset?! The stack counter is obsoleted.
      *frames = out->frames_presented_;
    } else if ((out->frames_presented_ - *frames) > latency_frames) {
      // Is the Bluetooth output reset / restarted by AVDTP reconfig?! Its
      // counter was reset but could not be used.
      *frames = out->frames_presented_;
    }
    // suppose frames would be queued in the headset buffer for delay_report
    // period, so those frames in buffers should not be included in the number
    // of presented frames at the timestamp.
    if (*frames > latency_frames) {
      *frames -= latency_frames;
    } else {
      *frames = 0;
    }
  }
  if (timestamp != nullptr) {
    *timestamp = absorbed_timestamp;
  }
}

void in_calculate_starving_delay_ms(const BluetoothStreamIn* in, int64_t* frames, int64_t* time) {
  // delay_report is the audio delay from the remote headset receiving data to
  // the headset playing sound in units of nanoseconds
  uint64_t delay_report_ns = 0;
  uint64_t delay_report_ms = 0;
  // dispersed_bytes is the total number of bytes received by the Bluetooth
  // stack from a remote headset
  uint64_t dispersed_bytes = 0;
  struct timespec dispersed_timestamp = {};

  std::unique_lock<std::mutex> lock(in->mutex_);
  in->bluetooth_input_->GetPresentationPosition(&delay_report_ns, &dispersed_bytes,
                                                &dispersed_timestamp);
  delay_report_ms = delay_report_ns / 1000000;

  const uint64_t latency_frames = delay_report_ms * in->sample_rate_ / 1000;
  *frames = dispersed_bytes / audio_stream_in_frame_size(&in->stream_in_);

  LOG(VERBOSE) << __func__ << ": state=" << in->bluetooth_input_->GetState()
               << ", delay=" << delay_report_ms << "ms, data=" << dispersed_bytes
               << " bytes, timestamp=" << dispersed_timestamp.tv_sec << "."
               << StringPrintf("%09ld", dispersed_timestamp.tv_nsec) << "s";

  if (in->frames_presented_ < *frames) {
    // Was audio HAL reset?! The stack counter is obsoleted.
    *frames = in->frames_presented_;
  } else if ((in->frames_presented_ - *frames) > latency_frames) {
    // Is the Bluetooth input reset ?! Its counter was reset but could not be
    // used.
    *frames = in->frames_presented_;
  }
  // suppose frames would be queued in the headset buffer for delay_report
  // period, so those frames in buffers should not be included in the number
  // of presented frames at the timestamp.
  if (*frames > latency_frames) {
    *frames -= latency_frames;
  } else {
    *frames = 0;
  }

  *time = (dispersed_timestamp.tv_sec * 1000000000LL + dispersed_timestamp.tv_nsec) / 1000;
}

}  // namespace

std::ostream& operator<<(std::ostream& os, const BluetoothStreamState& state) {
  switch (state) {
    case BluetoothStreamState::DISABLED:
      return os << "DISABLED";
    case BluetoothStreamState::STANDBY:
      return os << "STANDBY";
    case BluetoothStreamState::STARTING:
      return os << "STARTING";
    case BluetoothStreamState::STARTED:
      return os << "STARTED";
    case BluetoothStreamState::SUSPENDING:
      return os << "SUSPENDING";
    case BluetoothStreamState::UNKNOWN:
      return os << "UNKNOWN";
    default:
      return os << StringPrintf("%#x", static_cast<unsigned>(state));
  }
}

static uint32_t out_get_sample_rate(const struct audio_stream* stream) {
  const auto* out = reinterpret_cast<const BluetoothStreamOut*>(stream);
  audio_config_t audio_cfg;
  if (out->bluetooth_output_->LoadAudioConfig(&audio_cfg)) {
    LOG(VERBOSE) << __func__ << ": state=" << out->bluetooth_output_->GetState()
                 << " audio_cfg=" << audio_cfg;
    return audio_cfg.sample_rate;
  } else {
    LOG(WARNING) << __func__ << ": state=" << out->bluetooth_output_->GetState()
                 << ", sample_rate=" << out->sample_rate_ << " failed";
    return out->sample_rate_;
  }
}

static int out_set_sample_rate(struct audio_stream* stream, uint32_t rate) {
  auto* out = reinterpret_cast<BluetoothStreamOut*>(stream);
  LOG(VERBOSE) << __func__ << ": state=" << out->bluetooth_output_->GetState()
               << ", sample_rate=" << out->sample_rate_;
  return rate == out->sample_rate_ ? 0 : -1;
}

static size_t out_get_buffer_size(const struct audio_stream* stream) {
  const auto* out = reinterpret_cast<const BluetoothStreamOut*>(stream);
  size_t buffer_size = out->frames_count_ * audio_stream_out_frame_size(&out->stream_out_);
  LOG(VERBOSE) << __func__ << ": state=" << out->bluetooth_output_->GetState()
               << ", buffer_size=" << buffer_size;
  return buffer_size;
}

static audio_channel_mask_t out_get_channels(const struct audio_stream* stream) {
  const auto* out = reinterpret_cast<const BluetoothStreamOut*>(stream);
  audio_config_t audio_cfg;
  if (out->bluetooth_output_->LoadAudioConfig(&audio_cfg)) {
    LOG(VERBOSE) << __func__ << ": state=" << out->bluetooth_output_->GetState()
                 << " audio_cfg=" << audio_cfg;
    return audio_cfg.channel_mask;
  } else {
    LOG(WARNING) << __func__ << ": state=" << out->bluetooth_output_->GetState()
                 << ", channels=" << StringPrintf("%#x", out->channel_mask_) << " failure";
    return out->channel_mask_;
  }
}

static audio_format_t out_get_format(const struct audio_stream* stream) {
  const auto* out = reinterpret_cast<const BluetoothStreamOut*>(stream);
  audio_config_t audio_cfg;
  if (out->bluetooth_output_->LoadAudioConfig(&audio_cfg)) {
    LOG(VERBOSE) << __func__ << ": state=" << out->bluetooth_output_->GetState()
                 << " audio_cfg=" << audio_cfg;
    return audio_cfg.format;
  } else {
    LOG(WARNING) << __func__ << ": state=" << out->bluetooth_output_->GetState()
                 << ", format=" << out->format_ << " failure";
    return out->format_;
  }
}

static int out_set_format(struct audio_stream* stream, audio_format_t format) {
  auto* out = reinterpret_cast<BluetoothStreamOut*>(stream);
  LOG(VERBOSE) << __func__ << ": state=" << out->bluetooth_output_->GetState()
               << ", format=" << out->format_;
  return format == out->format_ ? 0 : -1;
}

static int out_standby(struct audio_stream* stream) {
  auto* out = reinterpret_cast<BluetoothStreamOut*>(stream);
  std::unique_lock<std::mutex> lock(out->mutex_);
  int retval = 0;

  // out->last_write_time_us_ = 0; unnecessary as a stale write time has same
  // effect
  LOG(VERBOSE) << __func__ << ": state=" << out->bluetooth_output_->GetState()
               << " being standby (suspend)";
  if (out->bluetooth_output_->GetState() == BluetoothStreamState::STARTED) {
    out->frames_rendered_ = 0;
    retval = (out->bluetooth_output_->Suspend() ? 0 : -EIO);
  } else if (out->bluetooth_output_->GetState() == BluetoothStreamState::STARTING ||
             out->bluetooth_output_->GetState() == BluetoothStreamState::SUSPENDING) {
    LOG(WARNING) << __func__ << ": state=" << out->bluetooth_output_->GetState()
                 << " NOT ready to be standby";
    retval = -EBUSY;
  } else {
    LOG(DEBUG) << __func__ << ": state=" << out->bluetooth_output_->GetState()
               << " standby already";
  }
  LOG(VERBOSE) << __func__ << ": state=" << out->bluetooth_output_->GetState()
               << " standby (suspend) retval=" << retval;

  return retval;
}

static int out_dump(const struct audio_stream* stream, int /*fd*/) {
  const auto* out = reinterpret_cast<const BluetoothStreamOut*>(stream);
  LOG(VERBOSE) << __func__ << ": state=" << out->bluetooth_output_->GetState();
  return 0;
}

static int out_set_parameters(struct audio_stream* stream, const char* kvpairs) {
  auto* out = reinterpret_cast<BluetoothStreamOut*>(stream);
  std::unique_lock<std::mutex> lock(out->mutex_);
  int retval = 0;

  LOG(VERBOSE) << __func__ << ": state=" << out->bluetooth_output_->GetState() << ", kvpairs=["
               << kvpairs << "]";

  std::unordered_map<std::string, std::string> params = ParseAudioParams(kvpairs);
  if (params.empty()) {
    return retval;
  }

  LOG(VERBOSE) << __func__ << ": ParamsMap=[" << GetAudioParamString(params) << "]";

  audio_config_t audio_cfg;
  if (params.find(AUDIO_PARAMETER_STREAM_SUP_SAMPLING_RATES) != params.end() ||
      params.find(AUDIO_PARAMETER_STREAM_SUP_CHANNELS) != params.end() ||
      params.find(AUDIO_PARAMETER_STREAM_SUP_FORMATS) != params.end()) {
    if (out->bluetooth_output_->LoadAudioConfig(&audio_cfg)) {
      out->sample_rate_ = audio_cfg.sample_rate;
      out->channel_mask_ = audio_cfg.channel_mask;
      out->format_ = audio_cfg.format;
      LOG(VERBOSE) << "state=" << out->bluetooth_output_->GetState()
                   << ", sample_rate=" << out->sample_rate_
                   << ", channels=" << StringPrintf("%#x", out->channel_mask_)
                   << ", format=" << out->format_;
    } else {
      LOG(WARNING) << __func__ << ": state=" << out->bluetooth_output_->GetState()
                   << " failed to get audio config";
    }
  }

  if (params.find(AUDIO_PARAMETER_STREAM_ROUTING) != params.end()) {
    auto routing_param = params.find("routing");
    LOG(INFO) << __func__ << ": state=" << out->bluetooth_output_->GetState() << ", stream param '"
              << routing_param->first.c_str() << "=" << routing_param->second.c_str() << "'";
  }

  if (params.find("A2dpSuspended") != params.end() && out->bluetooth_output_->IsA2dp()) {
    if (params["A2dpSuspended"] == "true") {
      LOG(INFO) << __func__ << ": state=" << out->bluetooth_output_->GetState()
                << " stream param stopped";
      out->frames_rendered_ = 0;
      if (out->bluetooth_output_->GetState() == BluetoothStreamState::STARTED) {
        out->bluetooth_output_->Suspend();
        out->bluetooth_output_->SetState(BluetoothStreamState::DISABLED);
      } else if (out->bluetooth_output_->GetState() != BluetoothStreamState::DISABLED) {
        out->bluetooth_output_->Stop();
      }
    } else {
      LOG(INFO) << __func__ << ": state=" << out->bluetooth_output_->GetState()
                << " stream param standby";
      if (out->bluetooth_output_->GetState() == BluetoothStreamState::DISABLED) {
        out->bluetooth_output_->SetState(BluetoothStreamState::STANDBY);
      }
    }
  }

  if (params.find("LeAudioSuspended") != params.end() && out->bluetooth_output_->IsLeAudio()) {
    LOG(INFO) << __func__
              << ": LeAudioSuspended found LEAudio=" << out->bluetooth_output_->IsLeAudio();
    if (params["LeAudioSuspended"] == "true") {
      LOG(INFO) << __func__
                << ": LeAudioSuspended true, state=" << out->bluetooth_output_->GetState()
                << " stream param standby";
      if (out->bluetooth_output_->GetState() == BluetoothStreamState::STARTED) {
        LOG(INFO) << __func__ << ": Stream is started, suspending LE Audio";
      } else if (out->bluetooth_output_->GetState() != BluetoothStreamState::DISABLED) {
        LOG(INFO) << __func__ << ": Stream is disabled, suspending LE Audio";
      }
    } else {
      LOG(INFO) << __func__
                << ": LeAudioSuspended false, state=" << out->bluetooth_output_->GetState()
                << " stream param standby";
      if (out->bluetooth_output_->GetState() == BluetoothStreamState::DISABLED) {
        LOG(INFO) << __func__ << ": Stream is disabled, unsuspending LE Audio";
      }
    }
  }

  if (params.find(AUDIO_PARAMETER_KEY_CLOSING) != params.end()) {
    if (params[AUDIO_PARAMETER_KEY_CLOSING] == "true") {
      LOG(INFO) << __func__ << ": state=" << out->bluetooth_output_->GetState()
                << " stream param closing, disallow any writes?";
      if (out->bluetooth_output_->GetState() != BluetoothStreamState::DISABLED) {
        out->frames_rendered_ = 0;
        out->frames_presented_ = 0;
        out->bluetooth_output_->Stop();
      }
    }
  }

  if (params.find(AUDIO_PARAMETER_KEY_EXITING) != params.end()) {
    if (params[AUDIO_PARAMETER_KEY_EXITING] == "1") {
      LOG(INFO) << __func__ << ": state=" << out->bluetooth_output_->GetState()
                << " stream param exiting";
      if (out->bluetooth_output_->GetState() != BluetoothStreamState::DISABLED) {
        out->frames_rendered_ = 0;
        out->frames_presented_ = 0;
        out->bluetooth_output_->Stop();
      }
    }
  }

  LOG(VERBOSE) << __func__ << ": state=" << out->bluetooth_output_->GetState() << ", kvpairs=["
               << kvpairs << "], retval=" << retval;
  return retval;
}

static char* out_get_parameters(const struct audio_stream* stream, const char* keys) {
  const auto* out = reinterpret_cast<const BluetoothStreamOut*>(stream);
  std::unique_lock<std::mutex> lock(out->mutex_);

  LOG(VERBOSE) << __func__ << ": state=" << out->bluetooth_output_->GetState() << ", keys=[" << keys
               << "]";

  std::unordered_map<std::string, std::string> params = ParseAudioParams(keys);
  if (params.empty()) {
    return strdup("");
  }

  audio_config_t audio_cfg;
  if (out->bluetooth_output_->LoadAudioConfig(&audio_cfg)) {
    LOG(VERBOSE) << __func__ << ": state=" << out->bluetooth_output_->GetState()
                 << " audio_cfg=" << audio_cfg;
  } else {
    LOG(ERROR) << __func__ << ": state=" << out->bluetooth_output_->GetState()
               << " failed to get audio config";
  }

  std::unordered_map<std::string, std::string> return_params;
  if (params.find(AUDIO_PARAMETER_STREAM_SUP_SAMPLING_RATES) != params.end()) {
    std::string param;
    if (audio_cfg.sample_rate == 16000) {
      param = "16000";
    }
    if (audio_cfg.sample_rate == 24000) {
      param = "24000";
    }
    if (audio_cfg.sample_rate == 44100) {
      param = "44100";
    }
    if (audio_cfg.sample_rate == 48000) {
      param = "48000";
    }
    if (audio_cfg.sample_rate == 88200) {
      param = "88200";
    }
    if (audio_cfg.sample_rate == 96000) {
      param = "96000";
    }
    if (audio_cfg.sample_rate == 176400) {
      param = "176400";
    }
    if (audio_cfg.sample_rate == 192000) {
      param = "192000";
    }
    return_params[AUDIO_PARAMETER_STREAM_SUP_SAMPLING_RATES] = param;
  }

  if (params.find(AUDIO_PARAMETER_STREAM_SUP_CHANNELS) != params.end()) {
    std::string param;
    if (audio_cfg.channel_mask == AUDIO_CHANNEL_OUT_MONO) {
      param = "AUDIO_CHANNEL_OUT_MONO";
    }
    if (audio_cfg.channel_mask == AUDIO_CHANNEL_OUT_STEREO) {
      param = "AUDIO_CHANNEL_OUT_STEREO";
    }
    return_params[AUDIO_PARAMETER_STREAM_SUP_CHANNELS] = param;
  }

  if (params.find(AUDIO_PARAMETER_STREAM_SUP_FORMATS) != params.end()) {
    std::string param;
    if (audio_cfg.format == AUDIO_FORMAT_PCM_16_BIT) {
      param = "AUDIO_FORMAT_PCM_16_BIT";
    }
    if (audio_cfg.format == AUDIO_FORMAT_PCM_24_BIT_PACKED) {
      param = "AUDIO_FORMAT_PCM_24_BIT_PACKED";
    }
    if (audio_cfg.format == AUDIO_FORMAT_PCM_8_24_BIT) {
      param = "AUDIO_FORMAT_PCM_8_24_BIT";
    }
    if (audio_cfg.format == AUDIO_FORMAT_PCM_32_BIT) {
      param = "AUDIO_FORMAT_PCM_32_BIT";
    }
    return_params[AUDIO_PARAMETER_STREAM_SUP_FORMATS] = param;
  }

  std::string result;
  for (const auto& ptr : return_params) {
    result += ptr.first + "=" + ptr.second + ";";
  }

  LOG(VERBOSE) << __func__ << ": state=" << out->bluetooth_output_->GetState() << ", result=["
               << result << "]";
  return strdup(result.c_str());
}

static uint32_t out_get_latency_ms(const struct audio_stream_out* stream) {
  const auto* out = reinterpret_cast<const BluetoothStreamOut*>(stream);
  uint32_t latency_ms = 0;
  out_calculate_feeding_delay_ms(out, &latency_ms);
  LOG(VERBOSE) << __func__ << ": state=" << out->bluetooth_output_->GetState()
               << ", latency=" << latency_ms << "ms";
  return latency_ms;
}

static int out_set_volume(struct audio_stream_out* stream, float left, float right) {
  auto* out = reinterpret_cast<BluetoothStreamOut*>(stream);
  LOG(VERBOSE) << __func__ << ": state=" << out->bluetooth_output_->GetState() << ", Left=" << left
               << ", Right=" << right;
  return -1;
}

static ssize_t out_write(struct audio_stream_out* stream, const void* buffer, size_t bytes) {
  auto* out = reinterpret_cast<BluetoothStreamOut*>(stream);
  std::unique_lock<std::mutex> lock(out->mutex_);
  size_t totalWritten = 0;

  if (out->bluetooth_output_->GetState() != BluetoothStreamState::STARTED) {
    LOG(INFO) << __func__ << ": state=" << out->bluetooth_output_->GetState()
              << " first time bytes=" << bytes;
    lock.unlock();
    if (stream->resume(stream)) {
      LOG(ERROR) << __func__ << ": state=" << out->bluetooth_output_->GetState()
                 << " failed to resume";
      if (out->bluetooth_output_->GetState() == BluetoothStreamState::DISABLED) {
        // drop data for cases of A2dpSuspended=true / closing=true
        totalWritten = bytes;
      }
      usleep(out->preferred_data_interval_us);
      return totalWritten;
    }
    lock.lock();
  }
  lock.unlock();
  totalWritten = out->bluetooth_output_->WriteData(buffer, bytes);
  lock.lock();

  struct timespec ts = {.tv_sec = 0, .tv_nsec = 0};
  clock_gettime(CLOCK_MONOTONIC, &ts);
  if (totalWritten) {
    const size_t frames = bytes / audio_stream_out_frame_size(stream);
    out->frames_rendered_ += frames;
    out->frames_presented_ += frames;
    out->last_write_time_us_ = (ts.tv_sec * 1000000000LL + ts.tv_nsec) / 1000;
  } else {
    const int64_t now = (ts.tv_sec * 1000000000LL + ts.tv_nsec) / 1000;
    const int64_t elapsed_time_since_last_write = now - out->last_write_time_us_;
    // frames_count = written_data / frame_size
    // play_time (ms) = frames_count / (sample_rate (Sec.) / 1000000)
    // sleep_time (ms) = play_time - elapsed_time
    int64_t sleep_time = bytes * 1000000LL / audio_stream_out_frame_size(stream) /
                                 out_get_sample_rate(&stream->common) -
                         elapsed_time_since_last_write;
    if (sleep_time > 0) {
      LOG(VERBOSE) << __func__ << ": sleep " << (sleep_time / 1000)
                   << " ms when writting FMQ datapath";
      lock.unlock();
      usleep(sleep_time);
      lock.lock();
    } else {
      // we don't sleep when we exit standby (this is typical for a real alsa
      // buffer).
      sleep_time = 0;
    }
    out->last_write_time_us_ = now + sleep_time;
  }
  return totalWritten;
}

static int out_get_render_position(const struct audio_stream_out* stream, uint32_t* dsp_frames) {
  if (dsp_frames == nullptr) {
    return -EINVAL;
  }

  const auto* out = reinterpret_cast<const BluetoothStreamOut*>(stream);
  // frames = (latency (ms) / 1000) * samples_per_second (sample_rate)
  const uint64_t latency_frames = (uint64_t)out_get_latency_ms(stream) * out->sample_rate_ / 1000;
  if (out->frames_rendered_ >= latency_frames) {
    *dsp_frames = (uint32_t)(out->frames_rendered_ - latency_frames);
  } else {
    *dsp_frames = 0;
  }

  LOG(VERBOSE) << __func__ << ": state=" << out->bluetooth_output_->GetState()
               << ", dsp_frames=" << *dsp_frames;
  return 0;
}

static int out_add_audio_effect(const struct audio_stream* stream, effect_handle_t effect) {
  const auto* out = reinterpret_cast<const BluetoothStreamOut*>(stream);
  LOG(VERBOSE) << __func__ << ": state=" << out->bluetooth_output_->GetState()
               << ", effect=" << effect;
  return 0;
}

static int out_remove_audio_effect(const struct audio_stream* stream, effect_handle_t effect) {
  const auto* out = reinterpret_cast<const BluetoothStreamOut*>(stream);
  LOG(VERBOSE) << __func__ << ": state=" << out->bluetooth_output_->GetState()
               << ", effect=" << effect;
  return 0;
}

static int out_get_next_write_timestamp(const struct audio_stream_out* stream, int64_t* timestamp) {
  const auto* out = reinterpret_cast<const BluetoothStreamOut*>(stream);
  *timestamp = 0;
  LOG(VERBOSE) << __func__ << ": state=" << out->bluetooth_output_->GetState()
               << ", timestamp=" << *timestamp;
  return -EINVAL;
}

static int out_pause(struct audio_stream_out* stream) {
  auto* out = reinterpret_cast<BluetoothStreamOut*>(stream);
  std::unique_lock<std::mutex> lock(out->mutex_);
  int retval = 0;
  LOG(VERBOSE) << __func__ << ": state=" << out->bluetooth_output_->GetState()
               << ", pausing (suspend)";
  if (out->bluetooth_output_->GetState() == BluetoothStreamState::STARTED) {
    out->frames_rendered_ = 0;
    retval = (out->bluetooth_output_->Suspend() ? 0 : -EIO);
  } else if (out->bluetooth_output_->GetState() == BluetoothStreamState::STARTING ||
             out->bluetooth_output_->GetState() == BluetoothStreamState::SUSPENDING) {
    LOG(WARNING) << __func__ << ": state=" << out->bluetooth_output_->GetState()
                 << " NOT ready to pause?!";
    retval = -EBUSY;
  } else {
    LOG(DEBUG) << __func__ << ": state=" << out->bluetooth_output_->GetState() << " paused already";
  }
  LOG(VERBOSE) << __func__ << ": state=" << out->bluetooth_output_->GetState()
               << ", pausing (suspend) retval=" << retval;

  return retval;
}

static int out_resume(struct audio_stream_out* stream) {
  auto* out = reinterpret_cast<BluetoothStreamOut*>(stream);
  std::unique_lock<std::mutex> lock(out->mutex_);
  int retval = 0;

  LOG(VERBOSE) << __func__ << ": state=" << out->bluetooth_output_->GetState()
               << ", resuming (start)";
  if (out->bluetooth_output_->GetState() == BluetoothStreamState::STANDBY) {
<<<<<<< HEAD
    bool low_latency = out->is_low_latency_ && out->bt_dev_->support_low_latency_;
=======
    bool low_latency = out->bt_dev_->support_low_latency_;
>>>>>>> 24080b4e
    LOG(INFO) << __func__ << ": low_latency=" << low_latency
              << ", out->is_low_latency_=" << out->is_low_latency_
              << ", out->bt_dev_->support_low_latency_=" << out->bt_dev_->support_low_latency_;
    retval = (out->bluetooth_output_->Start(low_latency) ? 0 : -EIO);
  } else if (out->bluetooth_output_->GetState() == BluetoothStreamState::STARTING ||
             out->bluetooth_output_->GetState() == BluetoothStreamState::SUSPENDING) {
    LOG(WARNING) << __func__ << ": state=" << out->bluetooth_output_->GetState()
                 << " NOT ready to resume?!";
    retval = -EBUSY;
  } else if (out->bluetooth_output_->GetState() == BluetoothStreamState::DISABLED) {
    LOG(WARNING) << __func__ << ": state=" << out->bluetooth_output_->GetState()
                 << " NOT allow to resume?!";
    retval = -EINVAL;
  } else {
    LOG(DEBUG) << __func__ << ": state=" << out->bluetooth_output_->GetState()
               << " resumed already";
  }
  LOG(VERBOSE) << __func__ << ": state=" << out->bluetooth_output_->GetState()
               << ", resuming (start) retval=" << retval;

  return retval;
}

static int out_get_presentation_position(const struct audio_stream_out* stream, uint64_t* frames,
                                         struct timespec* timestamp) {
  if (frames == nullptr || timestamp == nullptr) {
    return -EINVAL;
  }

  const auto* out = reinterpret_cast<const BluetoothStreamOut*>(stream);
  out_calculate_feeding_delay_ms(out, nullptr, frames, timestamp);
  LOG(VERBOSE) << __func__ << ": state=" << out->bluetooth_output_->GetState()
               << ", frames=" << *frames << ", timestamp=" << timestamp->tv_sec << "."
               << StringPrintf("%09ld", timestamp->tv_nsec) << "s";
  return 0;
}

static void out_update_source_metadata_v7(struct audio_stream_out* stream,
                                          const struct source_metadata_v7* source_metadata_v7) {
  auto* out = reinterpret_cast<BluetoothStreamOut*>(stream);
  std::unique_lock<std::mutex> lock(out->mutex_);
  if (source_metadata_v7 == nullptr || source_metadata_v7->track_count == 0) {
    return;
  }
  LOG(VERBOSE) << __func__ << ": state=" << out->bluetooth_output_->GetState() << ", "
               << source_metadata_v7->track_count << " track(s)";
  if (!out->is_aidl) {
    struct source_metadata source_metadata;
    source_metadata.track_count = source_metadata_v7->track_count;
    struct playback_track_metadata playback_track;
    playback_track_metadata_from_v7(&playback_track, source_metadata_v7->tracks);
    source_metadata.tracks = &playback_track;

    static_cast<::android::bluetooth::audio::hidl::BluetoothAudioPortHidl*>(
            out->bluetooth_output_.get())
            ->UpdateTracksMetadata(&source_metadata);
  } else {
    static_cast<::android::bluetooth::audio::aidl::BluetoothAudioPortAidl*>(
            out->bluetooth_output_.get())
            ->UpdateSourceMetadata(source_metadata_v7);
  }
}

static int out_set_latency_mode(struct audio_stream_out* stream, audio_latency_mode_t mode) {
  auto* out = reinterpret_cast<BluetoothStreamOut*>(stream);

  return out->bluetooth_output_->SetLatencyMode(mode) ? 0 : -ENOSYS;
}

static int out_get_recommended_latency_modes(struct audio_stream_out* stream,
                                             audio_latency_mode_t* modes, size_t* num_modes) {
  auto* out = reinterpret_cast<BluetoothStreamOut*>(stream);

  int ret = out->bluetooth_output_->GetRecommendedLatencyModes(modes, num_modes);
  bool support_low_latency = false;
  for (int i = 0; i < *num_modes; i++) {
    if (modes[i] == AUDIO_LATENCY_MODE_LOW) {
      support_low_latency = true;
      break;
    }
  }
  {
    BluetoothAudioDevice* bluetooth_device = out->bt_dev_;
    std::lock_guard<std::mutex> guard(bluetooth_device->mutex_);
    bluetooth_device->support_low_latency_ = support_low_latency;
  }
  return ret;
}

static int out_set_latency_mode_callback(struct audio_stream_out* stream,
                                         stream_latency_mode_callback_t callback, void* cookie) {
  auto* out = reinterpret_cast<BluetoothStreamOut*>(stream);

  return out->bluetooth_output_->SetLatencyModeCallback(callback, cookie);
}

int adev_open_output_stream(struct audio_hw_device* dev, audio_io_handle_t /*handle*/,
                            audio_devices_t devices, audio_output_flags_t flags,
                            struct audio_config* config, struct audio_stream_out** stream_out,
                            const char* address __unused) {
  *stream_out = nullptr;
  auto out = std::make_unique<BluetoothStreamOut>();
  if (::aidl::android::hardware::bluetooth::audio::BluetoothAudioSession::IsAidlAvailable()) {
    out->bluetooth_output_ =
            std::make_unique<::android::bluetooth::audio::aidl::BluetoothAudioPortAidlOut>();
    out->is_aidl = true;
  } else {
    out->bluetooth_output_ =
            std::make_unique<::android::bluetooth::audio::hidl::BluetoothAudioPortHidlOut>();
    out->is_aidl = false;
  }
  if (!out->bluetooth_output_->SetUp(devices)) {
    out->bluetooth_output_ = nullptr;
    LOG(ERROR) << __func__ << ": cannot init HAL";
    return -EINVAL;
  }
  LOG(VERBOSE) << __func__ << ": device=" << StringPrintf("%#x", devices);

  out->stream_out_.common.get_sample_rate = out_get_sample_rate;
  out->stream_out_.common.set_sample_rate = out_set_sample_rate;
  out->stream_out_.common.get_buffer_size = out_get_buffer_size;
  out->stream_out_.common.get_channels = out_get_channels;
  out->stream_out_.common.get_format = out_get_format;
  out->stream_out_.common.set_format = out_set_format;
  out->stream_out_.common.standby = out_standby;
  out->stream_out_.common.dump = out_dump;
  out->stream_out_.common.set_parameters = out_set_parameters;
  out->stream_out_.common.get_parameters = out_get_parameters;
  out->stream_out_.common.add_audio_effect = out_add_audio_effect;
  out->stream_out_.common.remove_audio_effect = out_remove_audio_effect;
  out->stream_out_.get_latency = out_get_latency_ms;
  out->stream_out_.set_volume = out_set_volume;
  out->stream_out_.write = out_write;
  out->stream_out_.get_render_position = out_get_render_position;
  out->stream_out_.get_next_write_timestamp = out_get_next_write_timestamp;
  out->stream_out_.pause = out_pause;
  out->stream_out_.resume = out_resume;
  out->stream_out_.get_presentation_position = out_get_presentation_position;
  out->stream_out_.update_source_metadata_v7 = out_update_source_metadata_v7;
  out->stream_out_.set_latency_mode = out_set_latency_mode;
  out->stream_out_.get_recommended_latency_modes = out_get_recommended_latency_modes;
  out->stream_out_.set_latency_mode_callback = out_set_latency_mode_callback;

  /** Fix Coverity Scan Issue @{ */
  out->channel_mask_ = AUDIO_CHANNEL_NONE;
  /** @} */

  if (!out->bluetooth_output_->LoadAudioConfig(config)) {
    LOG(ERROR) << __func__ << ": state=" << out->bluetooth_output_->GetState()
               << " failed to get audio config";
  }
  // WAR to support Mono / 16 bits per sample as the Bluetooth stack required
  if (config->channel_mask == AUDIO_CHANNEL_OUT_MONO && config->format == AUDIO_FORMAT_PCM_16_BIT) {
    LOG(INFO) << __func__ << ": force channels=" << StringPrintf("%#x", out->channel_mask_)
              << " to be AUDIO_CHANNEL_OUT_STEREO";
    out->bluetooth_output_->ForcePcmStereoToMono(true);
    config->channel_mask = AUDIO_CHANNEL_OUT_STEREO;
  }
  out->sample_rate_ = config->sample_rate;
  out->channel_mask_ = config->channel_mask;
  out->format_ = config->format;
  // frame is number of samples per channel

  size_t preferred_data_interval_us = kBluetoothDefaultOutputBufferMs * 1000;
  if (out->bluetooth_output_->GetPreferredDataIntervalUs(&preferred_data_interval_us) &&
      preferred_data_interval_us != 0) {
    out->preferred_data_interval_us = preferred_data_interval_us;
  } else {
    out->preferred_data_interval_us = kBluetoothDefaultOutputBufferMs * 1000;
  }

  // Ensure minimum buffer duration for spatialized output
  if ((flags == (AUDIO_OUTPUT_FLAG_FAST | AUDIO_OUTPUT_FLAG_DEEP_BUFFER) ||
       flags == AUDIO_OUTPUT_FLAG_SPATIALIZER) &&
      out->preferred_data_interval_us < kBluetoothSpatializerOutputBufferMs * 1000) {
    out->preferred_data_interval_us = kBluetoothSpatializerOutputBufferMs * 1000;
    LOG(INFO) << __func__ << ": adjusting to minimum buffer duration for spatializer: "
              << StringPrintf("%zu", out->preferred_data_interval_us);
  }

  if (flags == AUDIO_OUTPUT_FLAG_SPATIALIZER) {
    LOG(INFO) << __func__ << ": Designating spatial output stream";
    out->is_low_latency_ = true;
  }

  out->frames_count_ = FrameCount(out->preferred_data_interval_us, out->sample_rate_);

  out->frames_rendered_ = 0;
  out->frames_presented_ = 0;
  out->last_write_time_us_ = 0;

  out->bt_dev_ = reinterpret_cast<BluetoothAudioDevice*>(dev);

  BluetoothStreamOut* out_ptr = out.release();
  {
    auto* bluetooth_device = reinterpret_cast<BluetoothAudioDevice*>(dev);
    std::lock_guard<std::mutex> guard(bluetooth_device->mutex_);
    bluetooth_device->opened_stream_outs_.push_back(out_ptr);
  }

  *stream_out = &out_ptr->stream_out_;
  LOG(INFO) << __func__ << ": state=" << out_ptr->bluetooth_output_->GetState()
            << ", sample_rate=" << out_ptr->sample_rate_
            << ", channels=" << StringPrintf("%#x", out_ptr->channel_mask_)
            << ", format=" << out_ptr->format_
            << ", preferred_data_interval_us=" << out_ptr->preferred_data_interval_us
            << ", frames=" << out_ptr->frames_count_
            << ", is_low_latency=" << out_ptr->is_low_latency_ << ", bt_dev=" << out_ptr->bt_dev_;
  return 0;
}

void adev_close_output_stream(struct audio_hw_device* dev, struct audio_stream_out* stream) {
  auto* out = reinterpret_cast<BluetoothStreamOut*>(stream);
  LOG(VERBOSE) << __func__ << ": state=" << out->bluetooth_output_->GetState() << ", stopping";
  {
    auto* bluetooth_device = reinterpret_cast<BluetoothAudioDevice*>(dev);
    std::lock_guard<std::mutex> guard(bluetooth_device->mutex_);
    bluetooth_device->opened_stream_outs_.remove(out);
  }
  if (out->bluetooth_output_->GetState() != BluetoothStreamState::DISABLED) {
    out->frames_rendered_ = 0;
    out->frames_presented_ = 0;
    out->bluetooth_output_->Stop();
  }
  out->bluetooth_output_->TearDown();
  LOG(VERBOSE) << __func__ << ": state=" << out->bluetooth_output_->GetState() << ", stopped";
  delete out;
}

size_t adev_get_input_buffer_size(const struct audio_hw_device* /*dev*/,
                                  const struct audio_config* /*config*/) {
  /* TODO: Adjust this value */
  LOG(VERBOSE) << __func__;
  return 320;
}

static uint32_t in_get_sample_rate(const struct audio_stream* stream) {
  const auto* in = reinterpret_cast<const BluetoothStreamIn*>(stream);

  return in->sample_rate_;
}

static int in_set_sample_rate(struct audio_stream* stream, uint32_t rate) {
  const auto* in = reinterpret_cast<const BluetoothStreamIn*>(stream);

  LOG(VERBOSE) << __func__ << ": state=" << in->bluetooth_input_->GetState()
               << ", sample_rate=" << in->sample_rate_;
  return rate == in->sample_rate_ ? 0 : -ENOSYS;
}

static size_t in_get_buffer_size(const struct audio_stream* stream) {
  const auto* in = reinterpret_cast<const BluetoothStreamIn*>(stream);
  size_t buffer_size = in->frames_count_ * audio_stream_in_frame_size(&in->stream_in_);
  LOG(VERBOSE) << __func__ << ": state=" << in->bluetooth_input_->GetState()
               << ", buffer_size=" << buffer_size;
  return buffer_size;
}

static audio_channel_mask_t in_get_channels(const struct audio_stream* stream) {
  const auto* in = reinterpret_cast<const BluetoothStreamIn*>(stream);
  audio_config_t audio_cfg;
  if (in->bluetooth_input_->LoadAudioConfig(&audio_cfg)) {
    LOG(VERBOSE) << __func__ << ": state=" << in->bluetooth_input_->GetState()
                 << " audio_cfg=" << audio_cfg;
    return audio_cfg.channel_mask;
  } else {
    LOG(WARNING) << __func__ << ": state=" << in->bluetooth_input_->GetState()
                 << ", channels=" << StringPrintf("%#x", in->channel_mask_) << " failure";
    return in->channel_mask_;
  }
}

static audio_format_t in_get_format(const struct audio_stream* stream) {
  const auto* in = reinterpret_cast<const BluetoothStreamIn*>(stream);
  audio_config_t audio_cfg;
  if (in->bluetooth_input_->LoadAudioConfig(&audio_cfg)) {
    LOG(VERBOSE) << __func__ << ": state=" << in->bluetooth_input_->GetState()
                 << " audio_cfg=" << audio_cfg;
    return audio_cfg.format;
  } else {
    LOG(WARNING) << __func__ << ": state=" << in->bluetooth_input_->GetState()
                 << ", format=" << in->format_ << " failure";
    return in->format_;
  }
}

static int in_set_format(struct audio_stream* stream, audio_format_t format) {
  const auto* in = reinterpret_cast<const BluetoothStreamIn*>(stream);
  LOG(VERBOSE) << __func__ << ": state=" << in->bluetooth_input_->GetState()
               << ", format=" << in->format_;
  return format == in->format_ ? 0 : -ENOSYS;
}

static bool in_state_transition_timeout(BluetoothStreamIn* in, std::unique_lock<std::mutex>& lock,
                                        const BluetoothStreamState& state, uint16_t timeout_ms) {
  /* Don't loose suspend request, AF will not retry */
  while (in->bluetooth_input_->GetState() == state) {
    lock.unlock();
    usleep(1000);
    lock.lock();

    /* Don't block AF forever */
    if (--timeout_ms <= 0) {
      LOG(WARNING) << __func__ << ", can't suspend - stucked in: " << static_cast<int>(state)
                   << " state";
      return false;
    }
  }

  return true;
}

static int in_standby(struct audio_stream* stream) {
  auto* in = reinterpret_cast<BluetoothStreamIn*>(stream);
  std::unique_lock<std::mutex> lock(in->mutex_);
  int retval = 0;

  LOG(VERBOSE) << __func__ << ": state=" << in->bluetooth_input_->GetState()
               << " being standby (suspend)";

  /* Give some time to start up */
  if (!in_state_transition_timeout(in, lock, BluetoothStreamState::STARTING,
                                   kBluetoothDefaultInputStateTimeoutMs)) {
    LOG(ERROR) << __func__ << ": state=" << in->bluetooth_input_->GetState()
               << " NOT ready to by standby";
    return retval;
  }

  if (in->bluetooth_input_->GetState() == BluetoothStreamState::STARTED) {
    retval = (in->bluetooth_input_->Suspend() ? 0 : -EIO);
  } else if (in->bluetooth_input_->GetState() != BluetoothStreamState::SUSPENDING) {
    LOG(DEBUG) << __func__ << ": state=" << in->bluetooth_input_->GetState() << " standby already";
    return retval;
  }

  /* Give some time to suspend */
  if (!in_state_transition_timeout(in, lock, BluetoothStreamState::SUSPENDING,
                                   kBluetoothDefaultInputStateTimeoutMs)) {
    LOG(ERROR) << __func__ << ": state=" << in->bluetooth_input_->GetState()
               << " NOT ready to by standby";
    return 0;
  }

  LOG(VERBOSE) << __func__ << ": state=" << in->bluetooth_input_->GetState()
               << " standby (suspend) retval=" << retval;

  return retval;
}

static int in_dump(const struct audio_stream* stream, int /*fd*/) {
  const auto* in = reinterpret_cast<const BluetoothStreamIn*>(stream);
  LOG(VERBOSE) << __func__ << ": state=" << in->bluetooth_input_->GetState();

  return 0;
}

static int in_set_parameters(struct audio_stream* stream, const char* kvpairs) {
  auto* in = reinterpret_cast<BluetoothStreamIn*>(stream);
  std::unique_lock<std::mutex> lock(in->mutex_);
  int retval = 0;

  LOG(INFO) << __func__ << ": NOT HANDLED! state=" << in->bluetooth_input_->GetState()
            << ", kvpairs=[" << kvpairs << "]";

  std::unordered_map<std::string, std::string> params = ParseAudioParams(kvpairs);

  if (params.empty()) {
    return retval;
  }

  LOG(INFO) << __func__ << ": ParamsMap=[" << GetAudioParamString(params) << "]";

  return retval;
}

static char* in_get_parameters(const struct audio_stream* stream, const char* keys) {
  const auto* in = reinterpret_cast<const BluetoothStreamIn*>(stream);
  std::unique_lock<std::mutex> lock(in->mutex_);

  LOG(VERBOSE) << __func__ << ": NOT HANDLED! state=" << in->bluetooth_input_->GetState()
               << ", keys=[" << keys << "]";

  std::unordered_map<std::string, std::string> params = ParseAudioParams(keys);
  if (params.empty()) {
    return strdup("");
  }

  audio_config_t audio_cfg;
  if (in->bluetooth_input_->LoadAudioConfig(&audio_cfg)) {
    LOG(VERBOSE) << __func__ << ": state=" << in->bluetooth_input_->GetState()
                 << " audio_cfg=" << audio_cfg;
  } else {
    LOG(ERROR) << __func__ << ": state=" << in->bluetooth_input_->GetState()
               << " failed to get audio config";
  }

  std::unordered_map<std::string, std::string> return_params;

  /* TODO: Implement parameter getter */

  std::string result;
  for (const auto& ptr : return_params) {
    result += ptr.first + "=" + ptr.second + ";";
  }

  return strdup(result.c_str());
}

static int in_add_audio_effect(const struct audio_stream* stream, effect_handle_t effect) {
  const auto* in = reinterpret_cast<const BluetoothStreamIn*>(stream);
  LOG(VERBOSE) << __func__ << ": state=" << in->bluetooth_input_->GetState()
               << ", effect=" << effect;
  return 0;
}

static int in_remove_audio_effect(const struct audio_stream* stream, effect_handle_t effect) {
  const auto* in = reinterpret_cast<const BluetoothStreamIn*>(stream);
  LOG(VERBOSE) << __func__ << ": state=" << in->bluetooth_input_->GetState()
               << ", effect=" << effect;
  return 0;
}

static int in_set_gain(struct audio_stream_in* stream, float /*gain*/) {
  const auto* in = reinterpret_cast<const BluetoothStreamIn*>(stream);
  LOG(VERBOSE) << __func__ << ": NOT HANDLED! state=" << in->bluetooth_input_->GetState();

  return 0;
}

static ssize_t in_read(struct audio_stream_in* stream, void* buffer, size_t bytes) {
  auto* in = reinterpret_cast<BluetoothStreamIn*>(stream);
  std::unique_lock<std::mutex> lock(in->mutex_);
  size_t totalRead = 0;

  /* Give some time to start up */
  if (!in_state_transition_timeout(in, lock, BluetoothStreamState::STARTING,
                                   kBluetoothDefaultInputStateTimeoutMs)) {
    return -EBUSY;
  }

  if (in->bluetooth_input_->GetState() != BluetoothStreamState::STARTED) {
    LOG(INFO) << __func__ << ": state=" << in->bluetooth_input_->GetState()
              << " first time bytes=" << bytes;

    int retval = 0;
    LOG(VERBOSE) << __func__ << ": state=" << in->bluetooth_input_->GetState() << ", starting";
    if (in->bluetooth_input_->GetState() == BluetoothStreamState::STANDBY) {
      retval = (in->bluetooth_input_->Start() ? 0 : -EIO);
    } else if (in->bluetooth_input_->GetState() == BluetoothStreamState::SUSPENDING) {
      LOG(WARNING) << __func__ << ": state=" << in->bluetooth_input_->GetState()
                   << " NOT ready to start?!";
      retval = -EBUSY;
    } else if (in->bluetooth_input_->GetState() == BluetoothStreamState::DISABLED) {
      LOG(WARNING) << __func__ << ": state=" << in->bluetooth_input_->GetState()
                   << " NOT allow to start?!";
      retval = -EINVAL;
    } else {
      LOG(DEBUG) << __func__ << ": state=" << in->bluetooth_input_->GetState()
                 << " started already";
    }
    LOG(VERBOSE) << __func__ << ": state=" << in->bluetooth_input_->GetState()
                 << ", starting (start) retval=" << retval;

    if (retval) {
      LOG(ERROR) << __func__ << ": state=" << in->bluetooth_input_->GetState()
                 << " failed to start";
      return retval;
    }
  }

  lock.unlock();
  totalRead = in->bluetooth_input_->ReadData(buffer, bytes);
  lock.lock();

  struct timespec ts = {.tv_sec = 0, .tv_nsec = 0};
  clock_gettime(CLOCK_MONOTONIC, &ts);
  in->last_read_time_us_ = (ts.tv_sec * 1000000000LL + ts.tv_nsec) / 1000;

  const size_t frames = totalRead / audio_stream_in_frame_size(stream);
  in->frames_presented_ += frames;

  return totalRead;
}

static uint32_t in_get_input_frames_lost(struct audio_stream_in* stream) {
  const auto* in = reinterpret_cast<const BluetoothStreamIn*>(stream);
  LOG(VERBOSE) << __func__ << ": NOT HANDLED! state=" << in->bluetooth_input_->GetState();

  return 0;
}

static int in_get_capture_position(const struct audio_stream_in* stream, int64_t* frames,
                                   int64_t* time) {
  if (stream == NULL || frames == NULL || time == NULL) {
    return -EINVAL;
  }
  const auto* in = reinterpret_cast<const BluetoothStreamIn*>(stream);

  if (in->bluetooth_input_->GetState() == BluetoothStreamState::STANDBY) {
    LOG(WARNING) << __func__ << ": state= " << in->bluetooth_input_->GetState();
    return -ENOSYS;
  }

  in_calculate_starving_delay_ms(in, frames, time);

  return 0;
}

static int in_start(const struct audio_stream_in* stream) {
  const auto* in = reinterpret_cast<const BluetoothStreamIn*>(stream);
  LOG(VERBOSE) << __func__ << ": NOT HANDLED! state=" << in->bluetooth_input_->GetState();

  return 0;
}

static int in_stop(const struct audio_stream_in* stream) {
  const auto* in = reinterpret_cast<const BluetoothStreamIn*>(stream);
  LOG(VERBOSE) << __func__ << ": NOT HANDLED! state=" << in->bluetooth_input_->GetState();

  return 0;
}

static int in_create_mmap_buffer(const struct audio_stream_in* stream, int32_t /*min_size_frames*/,
                                 struct audio_mmap_buffer_info* /*info*/) {
  const auto* in = reinterpret_cast<const BluetoothStreamIn*>(stream);
  LOG(VERBOSE) << __func__ << ": NOT HANDLED! state=" << in->bluetooth_input_->GetState();

  return -ENOSYS;
}

static int in_get_mmap_position(const struct audio_stream_in* stream,
                                struct audio_mmap_position* /*position*/) {
  const auto* in = reinterpret_cast<const BluetoothStreamIn*>(stream);
  LOG(VERBOSE) << __func__ << ": NOT HANDLED! state=" << in->bluetooth_input_->GetState();

  return -ENOSYS;
}

static int in_get_active_microphones(const struct audio_stream_in* stream,
                                     struct audio_microphone_characteristic_t* /*mic_array*/,
                                     size_t* /*mic_count*/) {
  const auto* in = reinterpret_cast<const BluetoothStreamIn*>(stream);
  LOG(VERBOSE) << __func__ << ": NOT HANDLED! state=" << in->bluetooth_input_->GetState();

  return -ENOSYS;
}

static int in_set_microphone_direction(const struct audio_stream_in* stream,
                                       audio_microphone_direction_t /*direction*/) {
  const auto* in = reinterpret_cast<const BluetoothStreamIn*>(stream);
  LOG(VERBOSE) << __func__ << ": NOT HANDLED! state=" << in->bluetooth_input_->GetState();

  return -ENOSYS;
}

static int in_set_microphone_field_dimension(const struct audio_stream_in* stream, float /*zoom*/) {
  const auto* in = reinterpret_cast<const BluetoothStreamIn*>(stream);
  LOG(VERBOSE) << __func__ << ": NOT HANDLED! state=" << in->bluetooth_input_->GetState();

  return -ENOSYS;
}

static void in_update_sink_metadata_v7(struct audio_stream_in* stream,
                                       const struct sink_metadata_v7* sink_metadata) {
  LOG(INFO) << __func__;
  if (sink_metadata == nullptr || sink_metadata->track_count == 0) {
    return;
  }

  const auto* in = reinterpret_cast<const BluetoothStreamIn*>(stream);
  LOG(INFO) << __func__ << ": state=" << in->bluetooth_input_->GetState() << ", "
            << sink_metadata->track_count << " track(s)";

  if (!in->is_aidl) {
    LOG(WARNING) << __func__ << " is only supported in AIDL but using HIDL now!";
    return;
  }
  static_cast<::android::bluetooth::audio::aidl::BluetoothAudioPortAidl*>(
          in->bluetooth_input_.get())
          ->UpdateSinkMetadata(sink_metadata);
}

int adev_open_input_stream(struct audio_hw_device* /*dev*/, audio_io_handle_t /*handle*/,
                           audio_devices_t devices, struct audio_config* config,
                           struct audio_stream_in** stream_in, audio_input_flags_t flags __unused,
                           const char* address __unused, audio_source_t source __unused) {
  *stream_in = nullptr;
  auto in = std::make_unique<BluetoothStreamIn>();
  if (::aidl::android::hardware::bluetooth::audio::BluetoothAudioSession::IsAidlAvailable()) {
    in->bluetooth_input_ =
            std::make_unique<::android::bluetooth::audio::aidl::BluetoothAudioPortAidlIn>();
    in->is_aidl = true;
  } else {
    in->bluetooth_input_ =
            std::make_unique<::android::bluetooth::audio::hidl::BluetoothAudioPortHidlIn>();
    in->is_aidl = false;
  }
  if (!in->bluetooth_input_->SetUp(devices)) {
    in->bluetooth_input_ = nullptr;
    LOG(ERROR) << __func__ << ": cannot init HAL";
    return -EINVAL;
  }

  LOG(INFO) << __func__ << ": device=" << StringPrintf("%#x", devices);

  in->stream_in_.common.get_sample_rate = in_get_sample_rate;
  in->stream_in_.common.set_sample_rate = in_set_sample_rate;
  in->stream_in_.common.get_buffer_size = in_get_buffer_size;
  in->stream_in_.common.get_channels = in_get_channels;
  in->stream_in_.common.get_format = in_get_format;
  in->stream_in_.common.set_format = in_set_format;
  in->stream_in_.common.standby = in_standby;
  in->stream_in_.common.dump = in_dump;
  in->stream_in_.common.set_parameters = in_set_parameters;
  in->stream_in_.common.get_parameters = in_get_parameters;
  in->stream_in_.common.add_audio_effect = in_add_audio_effect;
  in->stream_in_.common.remove_audio_effect = in_remove_audio_effect;
  in->stream_in_.set_gain = in_set_gain;
  in->stream_in_.read = in_read;
  in->stream_in_.get_input_frames_lost = in_get_input_frames_lost;
  in->stream_in_.get_capture_position = in_get_capture_position;
  in->stream_in_.start = in_start;
  in->stream_in_.stop = in_stop;
  in->stream_in_.create_mmap_buffer = in_create_mmap_buffer;
  in->stream_in_.get_mmap_position = in_get_mmap_position;
  in->stream_in_.get_active_microphones = in_get_active_microphones;
  in->stream_in_.set_microphone_direction = in_set_microphone_direction;
  in->stream_in_.set_microphone_field_dimension = in_set_microphone_field_dimension;
  in->stream_in_.update_sink_metadata_v7 = in_update_sink_metadata_v7;

  if (!in->bluetooth_input_->LoadAudioConfig(config)) {
    LOG(ERROR) << __func__ << ": state=" << in->bluetooth_input_->GetState()
               << " failed to get audio config";
    return -EINVAL;
  }

  in->sample_rate_ = config->sample_rate;
  in->channel_mask_ = config->channel_mask;
  in->format_ = config->format;
  // frame is number of samples per channel

  size_t preferred_data_interval_us = kBluetoothDefaultInputBufferMs * 1000;
  if (in->bluetooth_input_->GetPreferredDataIntervalUs(&preferred_data_interval_us) &&
      preferred_data_interval_us != 0) {
    in->preferred_data_interval_us = preferred_data_interval_us;
  } else {
    in->preferred_data_interval_us = kBluetoothDefaultInputBufferMs * 1000;
  }

  in->frames_count_ = FrameCount(in->preferred_data_interval_us, in->sample_rate_);
  in->frames_presented_ = 0;

  BluetoothStreamIn* in_ptr = in.release();
  *stream_in = &in_ptr->stream_in_;
  LOG(INFO) << __func__ << ": state=" << in_ptr->bluetooth_input_->GetState()
            << ", sample_rate=" << in_ptr->sample_rate_
            << ", channels=" << StringPrintf("%#x", in_ptr->channel_mask_)
            << ", format=" << in_ptr->format_
            << ", preferred_data_interval_us=" << in_ptr->preferred_data_interval_us
            << ", frames=" << in_ptr->frames_count_;

  return 0;
}

void adev_close_input_stream(struct audio_hw_device* /*dev*/, struct audio_stream_in* stream) {
  auto* in = reinterpret_cast<BluetoothStreamIn*>(stream);

  if (in->bluetooth_input_->GetState() != BluetoothStreamState::DISABLED) {
    in->bluetooth_input_->Stop();
  }

  in->bluetooth_input_->TearDown();
  LOG(VERBOSE) << __func__ << ": state=" << in->bluetooth_input_->GetState() << ", stopped";

  delete in;
}<|MERGE_RESOLUTION|>--- conflicted
+++ resolved
@@ -631,11 +631,7 @@
   LOG(VERBOSE) << __func__ << ": state=" << out->bluetooth_output_->GetState()
                << ", resuming (start)";
   if (out->bluetooth_output_->GetState() == BluetoothStreamState::STANDBY) {
-<<<<<<< HEAD
-    bool low_latency = out->is_low_latency_ && out->bt_dev_->support_low_latency_;
-=======
     bool low_latency = out->bt_dev_->support_low_latency_;
->>>>>>> 24080b4e
     LOG(INFO) << __func__ << ": low_latency=" << low_latency
               << ", out->is_low_latency_=" << out->is_low_latency_
               << ", out->bt_dev_->support_low_latency_=" << out->bt_dev_->support_low_latency_;
