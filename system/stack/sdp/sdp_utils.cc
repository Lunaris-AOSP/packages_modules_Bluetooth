--- conflicted
+++ resolved
@@ -1293,11 +1293,7 @@
 
   // Dynamic ACRCP version. If our version high than remote device's version,
   // reply version same as its. Otherwise, reply default version.
-<<<<<<< HEAD
-  if (!osi_property_get_bool(AVRC_DYNAMIC_AVRCP_ENABLE_PROPERTY, false)) {
-=======
   if (!osi_property_get_bool(AVRC_DYNAMIC_AVRCP_ENABLE_PROPERTY, true)) {
->>>>>>> e957c087
     LOG_INFO(
         "Dynamic AVRCP version feature is not enabled, skipping this method");
     return;
