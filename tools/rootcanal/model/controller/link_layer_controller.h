--- conflicted
+++ resolved
@@ -29,10 +29,7 @@
 extern "C" {
 struct LinkManager;
 }
-<<<<<<< HEAD
-=======
 #include "lmp.h"
->>>>>>> ca3f514a
 #else
 #include "security_manager.h"
 #endif /* ROOTCANAL_LMP */
@@ -51,9 +48,6 @@
  public:
   static constexpr size_t kIrkSize = 16;
 
-<<<<<<< HEAD
-  LinkLayerController(const DeviceProperties& properties);
-=======
   // HCI LE Set Random Address command (Vol 4, Part E § 7.8.4).
   ErrorCode LeSetRandomAddress(Address random_address);
 
@@ -63,7 +57,6 @@
   LinkLayerController(const Address& address,
                       const ControllerProperties& properties);
 
->>>>>>> ca3f514a
   ErrorCode SendCommandToRemoteByAddress(
       OpCode opcode, bluetooth::packet::PacketView<true> args,
       const Address& remote);
@@ -797,10 +790,7 @@
   // Classic state
 #ifdef ROOTCANAL_LMP
   std::unique_ptr<const LinkManager, void (*)(const LinkManager*)> lm_;
-<<<<<<< HEAD
-=======
   struct LinkManagerOps ops_;
->>>>>>> ca3f514a
 #else
   SecurityManager security_manager_{10};
 #endif /* ROOTCANAL_LMP */
