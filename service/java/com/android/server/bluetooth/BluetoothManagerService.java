--- conflicted
+++ resolved
@@ -1550,21 +1550,9 @@
             return false;
         }
         synchronized (mProfileServices) {
-<<<<<<< HEAD
-            ProfileServiceConnections psc = mProfileServices.get(new Integer(bluetoothProfile));
-            Intent intent;
-            if (bluetoothProfile == BluetoothProfile.HEADSET
-                    && mSupportedProfileList.contains(BluetoothProfile.HEADSET)) {
-                intent = new Intent(IBluetoothHeadset.class.getName());
-            } else if (bluetoothProfile == BluetoothProfile.LE_CALL_CONTROL
-                    && mSupportedProfileList.contains(BluetoothProfile.LE_CALL_CONTROL)) {
-                intent = new Intent(IBluetoothLeCallControl.class.getName());
-            } else {
-=======
             if (!mSupportedProfileList.contains(bluetoothProfile)) {
                 Log.w(TAG, "Cannot bind profile: "  + bluetoothProfile
                         + ", not in supported profiles list");
->>>>>>> da8a9d86
                 return false;
             }
             ProfileServiceConnections psc =
