/*
 * Copyright (C) 2022 The Android Open Source Project
 *
 * Licensed under the Apache License, Version 2.0 (the "License");
 * you may not use this file except in compliance with the License.
 * You may obtain a copy of the License at
 *
 *      http://www.apache.org/licenses/LICENSE-2.0
 *
 * Unless required by applicable law or agreed to in writing, software
 * distributed under the License is distributed on an "AS IS" BASIS,
 * WITHOUT WARRANTIES OR CONDITIONS OF ANY KIND, either express or implied.
 * See the License for the specific language governing permissions and
 * limitations under the License.
 */

package android.bluetooth;

<<<<<<< HEAD
import android.annotation.IntDef;
=======
import static android.bluetooth.BluetoothLeAudioCodecConfig.FRAME_DURATION_10000;
import static android.bluetooth.BluetoothLeAudioCodecConfig.FRAME_DURATION_7500;
import static android.bluetooth.BluetoothLeAudioCodecConfig.FRAME_DURATION_NONE;
import static android.bluetooth.BluetoothLeAudioCodecConfig.FrameDuration;
import static android.bluetooth.BluetoothLeAudioCodecConfig.SAMPLE_RATE_16000;
import static android.bluetooth.BluetoothLeAudioCodecConfig.SAMPLE_RATE_24000;
import static android.bluetooth.BluetoothLeAudioCodecConfig.SAMPLE_RATE_32000;
import static android.bluetooth.BluetoothLeAudioCodecConfig.SAMPLE_RATE_44100;
import static android.bluetooth.BluetoothLeAudioCodecConfig.SAMPLE_RATE_48000;
import static android.bluetooth.BluetoothLeAudioCodecConfig.SAMPLE_RATE_8000;
import static android.bluetooth.BluetoothLeAudioCodecConfig.SAMPLE_RATE_NONE;
import static android.bluetooth.BluetoothLeAudioCodecConfig.SampleRate;

>>>>>>> 53150399
import android.annotation.NonNull;
import android.annotation.Nullable;
import android.annotation.SystemApi;
import android.bluetooth.BluetoothUtils.TypeValueEntry;
import android.os.Parcel;
import android.os.Parcelable;

import java.lang.annotation.Retention;
import java.lang.annotation.RetentionPolicy;
import java.nio.ByteBuffer;
import java.util.ArrayList;
import java.util.Arrays;
import java.util.List;
import java.util.Objects;

/**
 * A class representing the codec specific config metadata information defined in the Basic Audio
 * Profile.
 *
 * @hide
 */
@SystemApi
public final class BluetoothLeAudioCodecConfigMetadata implements Parcelable {
    private static final int SAMPLING_FREQUENCY_TYPE = 0x01;
    private static final int FRAME_DURATION_TYPE = 0x02;
    private static final int AUDIO_CHANNEL_LOCATION_TYPE = 0x03;
    private static final int OCTETS_PER_FRAME_TYPE = 0x04;

    private final long mAudioLocation;
<<<<<<< HEAD
    private final @ConfigSamplingFrequency int mSamplingFrequency;
    private final @ConfigFrameDuration int mFrameDuration;
=======
    private final @SampleRate int mSampleRate;
    private final @FrameDuration int mFrameDuration;
>>>>>>> 53150399
    private final int mOctetsPerFrame;
    private final byte[] mRawMetadata;

    /**
<<<<<<< HEAD
     * Audio codec sampling frequency.
     * Defined in the Bluetooth Assigned Numbers, Generic Audio,
     * Sampling_Frequencies table
     * Note: For broadcast, only part of it is being used.
     *
     * @hide
     */
    @IntDef(prefix = "CONFIG_SAMPLING_FREQUENCY_",
            value = {CONFIG_SAMPLING_FREQUENCY_UNKNOWN, CONFIG_SAMPLING_FREQUENCY_8000,
                    CONFIG_SAMPLING_FREQUENCY_16000, CONFIG_SAMPLING_FREQUENCY_24000,
                    CONFIG_SAMPLING_FREQUENCY_32000, CONFIG_SAMPLING_FREQUENCY_44100,
                    CONFIG_SAMPLING_FREQUENCY_48000})
    @Retention(RetentionPolicy.SOURCE)
    public @interface ConfigSamplingFrequency {}

    /**
     * Codec sampling frequency 0 Hz. Default value used for codec sampling frequency.
     *
     * @hide
     */
    @SystemApi
    public static final int CONFIG_SAMPLING_FREQUENCY_UNKNOWN = 0;

    /**
     * Codec Config sampling frequency 8000 Hz.
     *
     * @hide
     */
    @SystemApi
    public static final int CONFIG_SAMPLING_FREQUENCY_8000 = 0x01;

    /**
     * Codec Config sampling frequency 16000 Hz.
     *
     * @hide
     */
    @SystemApi
    public static final int CONFIG_SAMPLING_FREQUENCY_16000 = 0x03;

    /**
     * Codec Config sampling frequency 24000 Hz.
     *
     * @hide
     */
    @SystemApi
    public static final int CONFIG_SAMPLING_FREQUENCY_24000 = 0x05;

    /**
     * Codec Config sampling frequency 32000 Hz.
     *
     * @hide
     */
    @SystemApi
    public static final int CONFIG_SAMPLING_FREQUENCY_32000 = 0x06;

    /**
     * Codec Config sampling frequency 44100 Hz.
     *
     * @hide
     */
    @SystemApi
    public static final int CONFIG_SAMPLING_FREQUENCY_44100 = 0x07;

    /**
     * Codec Config sampling frequency 48000 Hz.
     *
     * @hide
     */
    @SystemApi
    public static final int CONFIG_SAMPLING_FREQUENCY_48000 = 0x08;

    /**
     * Audio codec config frame duration.
     * Defined in the Bluetooth Assigned Numbers, Generic Audio,
     * Frame_Durations table
     *
     * @hide
     */
    @IntDef(prefix = "CONFIG_FRAME_DURATION_",
            value = {CONFIG_FRAME_DURATION_UNKNOWN,
                    CONFIG_FRAME_DURATION_7500, CONFIG_FRAME_DURATION_10000})
    @Retention(RetentionPolicy.SOURCE)
    public @interface ConfigFrameDuration {}

    /**
     * Codec Config frame duration invalid default value.
     *
     * @hide
     */
    @SystemApi
    public static final int CONFIG_FRAME_DURATION_UNKNOWN = -1;

    /**
     * Codec Config frame duration 7500 us.
     *
     * @hide
     */
    @SystemApi
    public static final int CONFIG_FRAME_DURATION_7500 = 0x00;

    /**
     * Codec Config frame duration 10000 us.
     *
     * @hide
     */
    @SystemApi
    public static final int CONFIG_FRAME_DURATION_10000 = 0x01;

    private BluetoothLeAudioCodecConfigMetadata(long audioLocation,
            @ConfigSamplingFrequency int samplingFrequency, @ConfigFrameDuration int frameDuration,
            int octetsPerFrame, byte[] rawMetadata) {
        mAudioLocation = audioLocation;
        mSamplingFrequency = samplingFrequency;
=======
     * Audio codec sampling frequency from metadata.
     */
    private static final int CONFIG_SAMPLING_FREQUENCY_UNKNOWN = 0;
    private static final int CONFIG_SAMPLING_FREQUENCY_8000 = 0x01;
    private static final int CONFIG_SAMPLING_FREQUENCY_16000 = 0x03;
    private static final int CONFIG_SAMPLING_FREQUENCY_24000 = 0x05;
    private static final int CONFIG_SAMPLING_FREQUENCY_32000 = 0x06;
    private static final int CONFIG_SAMPLING_FREQUENCY_44100 = 0x07;
    private static final int CONFIG_SAMPLING_FREQUENCY_48000 = 0x08;

    /**
     * Audio codec config frame duration from metadata.
     */
    private static final int CONFIG_FRAME_DURATION_UNKNOWN = -1;
    private static final int CONFIG_FRAME_DURATION_7500 = 0x00;
    private static final int CONFIG_FRAME_DURATION_10000 = 0x01;

    private BluetoothLeAudioCodecConfigMetadata(long audioLocation,
            @SampleRate int sampleRate, @FrameDuration int frameDuration,
            int octetsPerFrame, byte[] rawMetadata) {
        mAudioLocation = audioLocation;
        mSampleRate = sampleRate;
>>>>>>> 53150399
        mFrameDuration = frameDuration;
        mOctetsPerFrame = octetsPerFrame;
        mRawMetadata = rawMetadata;
    }

    @Override
    public boolean equals(@Nullable Object o) {
        if (o != null && o instanceof BluetoothLeAudioCodecConfigMetadata) {
            final BluetoothLeAudioCodecConfigMetadata oth = (BluetoothLeAudioCodecConfigMetadata) o;
            return mAudioLocation == oth.getAudioLocation()
<<<<<<< HEAD
                    && mSamplingFrequency == oth.getSamplingFrequency()
=======
                    && mSampleRate == oth.getSampleRate()
>>>>>>> 53150399
                    && mFrameDuration == oth.getFrameDuration()
                    && mOctetsPerFrame == oth.getOctetsPerFrame()
                    && Arrays.equals(mRawMetadata, oth.getRawMetadata());
        }
        return false;
    }

    @Override
    public int hashCode() {
<<<<<<< HEAD
        return Objects.hash(mAudioLocation, mSamplingFrequency, mFrameDuration,
=======
        return Objects.hash(mAudioLocation, mSampleRate, mFrameDuration,
>>>>>>> 53150399
                mOctetsPerFrame, Arrays.hashCode(mRawMetadata));
    }

    /**
     * Get the audio location information as defined in the Generic Audio section of Bluetooth
     * Assigned numbers.
     *
     * @return configured audio location, -1 if this metadata does not exist
     * @hide
     */
    @SystemApi
    public long getAudioLocation() {
        return mAudioLocation;
    }

    /**
<<<<<<< HEAD
     * Get the audio sampling frequency information as defined in the Generic Audio section of
     * Bluetooth Assigned numbers.
     *
     * @return configured sampling frequency from meta data,
     * {@link BluetoothLeAudioCodecConfigMetadata#CONFIG_SAMPLING_FREQUENCY_UNKNOWN}
=======
     * Get the audio sample rate information as defined in the Generic Audio section of
     * Bluetooth Assigned numbers 6.12.4.1 Supported_Sampling_Frequencies.
     *
     * Internally this is converted from Sampling_Frequency values as defined in
     * 6.12.5.1
     *
     * @return configured sample rate from meta data,
     * {@link BluetoothLeAudioCodecConfig#SAMPLE_RATE_NONE}
>>>>>>> 53150399
     * if this metadata does not exist
     * @hide
     */
    @SystemApi
<<<<<<< HEAD
    public @ConfigSamplingFrequency int getSamplingFrequency() {
        return mSamplingFrequency;
=======
    public @SampleRate int getSampleRate() {
        return mSampleRate;
>>>>>>> 53150399
    }

    /**
     * Get the audio frame duration information as defined in the Generic Audio section of
<<<<<<< HEAD
     * Bluetooth Assigned numbers.
     *
     * @return configured frame duration from meta data,
     * {@link BluetoothLeAudioCodecConfigMetadata#CONFIG_FRAME_DURATION_UNKNOWN}
=======
     * Bluetooth Assigned numbers 6.12.5.2 Frame_Duration.
     *
     * Internally this is converted from Frame_Durations values as defined in
     * 6.12.4.2
     *
     * @return configured frame duration from meta data,
     * {@link BluetoothLeAudioCodecConfig#FRAME_DURATION_NONE}
>>>>>>> 53150399
     * if this metadata does not exist
     * @hide
     */
    @SystemApi
<<<<<<< HEAD
    public @ConfigFrameDuration int getFrameDuration() {
=======
    public @FrameDuration int getFrameDuration() {
>>>>>>> 53150399
        return mFrameDuration;
    }

    /**
     * Get the audio octets per frame information as defined in the Generic Audio section of
     * Bluetooth Assigned numbers.
     *
     * @return configured octets per frame from meta data
     * 0 if this metadata does not exist
     * @hide
     */
    @SystemApi
    public int getOctetsPerFrame() {
        return mOctetsPerFrame;
    }

    /**
     * Get the raw bytes of stream metadata in Bluetooth LTV format.
     *
     * Bluetooth LTV format for stream metadata is defined in the Generic Audio
     * section of <a href="https://www.bluetooth.com/specifications/assigned-numbers/">Bluetooth Assigned Numbers</a>,
     * including metadata that was not covered by the getter methods in this class.
     *
     * @return raw bytes of stream metadata in Bluetooth LTV format
     * @hide
     */
    @SystemApi
    public @NonNull byte[] getRawMetadata() {
        return mRawMetadata;
    }

    /**
     * {@inheritDoc}
     * @hide
     */
    @Override
    public int describeContents() {
        return 0;
    }

    /**
     * {@inheritDoc}
     * @hide
     */
    @Override
    public void writeToParcel(Parcel out, int flags) {
        out.writeLong(mAudioLocation);
        if (mRawMetadata != null) {
            out.writeInt(mRawMetadata.length);
            out.writeByteArray(mRawMetadata);
        } else {
            out.writeInt(-1);
        }
<<<<<<< HEAD
        out.writeInt(mSamplingFrequency);
=======
        out.writeInt(mSampleRate);
>>>>>>> 53150399
        out.writeInt(mFrameDuration);
        out.writeInt(mOctetsPerFrame);
    }

    /**
     * A {@link Parcelable.Creator} to create {@link BluetoothLeAudioCodecConfigMetadata} from
     * parcel.
     * @hide
     */
    @SystemApi
    @NonNull
    public static final Creator<BluetoothLeAudioCodecConfigMetadata> CREATOR = new Creator<>() {
        public @NonNull BluetoothLeAudioCodecConfigMetadata createFromParcel(@NonNull Parcel in) {
            long audioLocation = in.readLong();
            int rawMetadataLen = in.readInt();
            byte[] rawMetadata;
            if (rawMetadataLen != -1) {
                rawMetadata = new byte[rawMetadataLen];
                in.readByteArray(rawMetadata);
            } else {
                rawMetadata = new byte[0];
            }
<<<<<<< HEAD
            int samplingFrequency = in.readInt();
            int frameDuration = in.readInt();
            int octetsPerFrame = in.readInt();
            return new BluetoothLeAudioCodecConfigMetadata(audioLocation, samplingFrequency,
=======
            int sampleRate = in.readInt();
            int frameDuration = in.readInt();
            int octetsPerFrame = in.readInt();
            return new BluetoothLeAudioCodecConfigMetadata(audioLocation, sampleRate,
>>>>>>> 53150399
                    frameDuration, octetsPerFrame, rawMetadata);
        }

        public @NonNull BluetoothLeAudioCodecConfigMetadata[] newArray(int size) {
            return new BluetoothLeAudioCodecConfigMetadata[size];
        }
    };

    /**
     * Construct a {@link BluetoothLeAudioCodecConfigMetadata} from raw bytes.
     *
     * The byte array will be parsed and values for each getter will be populated
     *
     * Raw metadata cannot be set using builder in order to maintain raw bytes and getter value
     * consistency
     *
     * @param rawBytes raw bytes of stream metadata in Bluetooth LTV format
     * @return parsed {@link BluetoothLeAudioCodecConfigMetadata} object
     * @throws IllegalArgumentException if <var>rawBytes</var> is null or when the raw bytes cannot
     * be parsed to build the object
     * @hide
     */
    @SystemApi
    @NonNull
    public static BluetoothLeAudioCodecConfigMetadata fromRawBytes(@NonNull byte[] rawBytes) {
        if (rawBytes == null) {
            throw new IllegalArgumentException("Raw bytes cannot be null");
        }
        List<TypeValueEntry> entries = BluetoothUtils.parseLengthTypeValueBytes(rawBytes);
        if (rawBytes.length > 0 && rawBytes[0] > 0 && entries.isEmpty()) {
            throw new IllegalArgumentException("No LTV entries are found from rawBytes of size "
                    + rawBytes.length);
        }
        long audioLocation = 0;
<<<<<<< HEAD
        int samplingFrequency =
                BluetoothLeAudioCodecConfigMetadata.CONFIG_SAMPLING_FREQUENCY_UNKNOWN;
        int frameDuration =
                BluetoothLeAudioCodecConfigMetadata.CONFIG_FRAME_DURATION_UNKNOWN;
=======
        int samplingFrequency = CONFIG_SAMPLING_FREQUENCY_UNKNOWN;
        int frameDuration = CONFIG_FRAME_DURATION_UNKNOWN;
>>>>>>> 53150399
        int octetsPerFrame = 0;
        for (TypeValueEntry entry : entries) {
            if (entry.getType() == AUDIO_CHANNEL_LOCATION_TYPE) {
                byte[] bytes = entry.getValue();
                // Get unsigned uint32_t to long
                audioLocation = ((bytes[0] & 0xFF) <<  0) | ((bytes[1] & 0xFF) <<  8)
                        | ((bytes[2] & 0xFF) << 16) | ((long) (bytes[3] & 0xFF) << 24);
            } else if (entry.getType() == SAMPLING_FREQUENCY_TYPE) {
                byte[] bytes = entry.getValue();
<<<<<<< HEAD
                // Get one byte for sampling frequency
                samplingFrequency = (int) (bytes[0] & 0xFF);
            } else if (entry.getType() == FRAME_DURATION_TYPE) {
                byte[] bytes = entry.getValue();
                // Get one byte for frame duration
=======
                // Get one byte for sampling frequency in value
                samplingFrequency = (int) (bytes[0] & 0xFF);
            } else if (entry.getType() == FRAME_DURATION_TYPE) {
                byte[] bytes = entry.getValue();
                // Get one byte for frame duration in value
>>>>>>> 53150399
                frameDuration = (int) (bytes[0] & 0xFF);
            } else if (entry.getType() == OCTETS_PER_FRAME_TYPE) {
                byte[] bytes = entry.getValue();
                // Get two bytes for octets per frame to int
                octetsPerFrame = ((bytes[0] & 0xFF) <<  0) | ((int) (bytes[1] & 0xFF) <<  8);
            }
        }
<<<<<<< HEAD
        return new BluetoothLeAudioCodecConfigMetadata(audioLocation, samplingFrequency,
                frameDuration, octetsPerFrame, rawBytes);
=======
        return new BluetoothLeAudioCodecConfigMetadata(audioLocation,
                convertToSampleRateBitset(samplingFrequency),
                convertToFrameDurationBitset(frameDuration),
                octetsPerFrame, rawBytes);
>>>>>>> 53150399
    }

    /**
     * Builder for {@link BluetoothLeAudioCodecConfigMetadata}.
     * @hide
     */
    @SystemApi
    public static final class Builder {
        private long mAudioLocation = 0;
<<<<<<< HEAD
        private int mSamplingFrequency =
                BluetoothLeAudioCodecConfigMetadata.CONFIG_SAMPLING_FREQUENCY_UNKNOWN;
        private int mFrameDuration =
                BluetoothLeAudioCodecConfigMetadata.CONFIG_FRAME_DURATION_UNKNOWN;
=======
        private int mSampleRate = SAMPLE_RATE_NONE;
        private int mFrameDuration = FRAME_DURATION_NONE;
>>>>>>> 53150399
        private int mOctetsPerFrame = 0;
        private byte[] mRawMetadata = null;

        /**
         * Create an empty builder.
         * @hide
         */
        @SystemApi
        public Builder() {}

        /**
         * Create a builder with copies of information from original object.
         *
         * @param original original object
         * @hide
         */
        @SystemApi
        public Builder(@NonNull BluetoothLeAudioCodecConfigMetadata original) {
            mAudioLocation = original.getAudioLocation();
<<<<<<< HEAD
            mSamplingFrequency = original.getSamplingFrequency();
=======
            mSampleRate = original.getSampleRate();
>>>>>>> 53150399
            mFrameDuration = original.getFrameDuration();
            mOctetsPerFrame = original.getOctetsPerFrame();
            mRawMetadata = original.getRawMetadata();
        }

        /**
         * Set the audio location information as defined in the Generic Audio section of Bluetooth
         * Assigned numbers.
         *
         * @param audioLocation configured audio location, -1 if does not exist
         * @return this builder
         * @hide
         */
        @SystemApi
        @NonNull
        public Builder setAudioLocation(long audioLocation) {
            mAudioLocation = audioLocation;
            return this;
        }

        /**
<<<<<<< HEAD
         * Set the audio sampling frequency information as defined in the Generic Audio section of
         * Bluetooth Assigned numbers.
         *
         * @param samplingFrequency configured sampling frequency in meta data
         * @return this builder
         * @throws IllegalArgumentException if sampling frequency is invalid value
=======
         * Set the audio sample rate information as defined in the Generic Audio section of
         * Bluetooth Assigned 6.12.4.1 Supported_Sampling_Frequencies.
         *
         * Internally this will be converted to Sampling_Frequency values as defined in
         * 6.12.5.1
         *
         * @param sampleRate configured sample rate in meta data
         * @return this builder
         * @throws IllegalArgumentException if sample rate is invalid value
>>>>>>> 53150399
         * @hide
         */
        @SystemApi
        @NonNull
<<<<<<< HEAD
        public Builder setSamplingFrequency(@ConfigSamplingFrequency int samplingFrequency) {
            if (samplingFrequency != CONFIG_SAMPLING_FREQUENCY_UNKNOWN
                    && samplingFrequency != CONFIG_SAMPLING_FREQUENCY_8000
                    && samplingFrequency != CONFIG_SAMPLING_FREQUENCY_16000
                    && samplingFrequency != CONFIG_SAMPLING_FREQUENCY_24000
                    && samplingFrequency != CONFIG_SAMPLING_FREQUENCY_32000
                    && samplingFrequency != CONFIG_SAMPLING_FREQUENCY_44100
                    && samplingFrequency != CONFIG_SAMPLING_FREQUENCY_48000) {
                throw new IllegalArgumentException("Invalid samplingFrequency "
                        + samplingFrequency);
            }
            mSamplingFrequency = samplingFrequency;
=======
        public Builder setSampleRate(@SampleRate int sampleRate) {
            if (sampleRate != SAMPLE_RATE_NONE
                    && sampleRate != SAMPLE_RATE_8000
                    && sampleRate != SAMPLE_RATE_16000
                    && sampleRate != SAMPLE_RATE_24000
                    && sampleRate != SAMPLE_RATE_32000
                    && sampleRate != SAMPLE_RATE_44100
                    && sampleRate != SAMPLE_RATE_48000) {
                throw new IllegalArgumentException("Invalid sample rate "
                        + sampleRate);
            }
            mSampleRate = sampleRate;
>>>>>>> 53150399
            return this;
        }

        /**
         * Set the audio frame duration information as defined in the Generic Audio section of
<<<<<<< HEAD
         * Bluetooth Assigned numbers.
=======
         * Bluetooth Assigned numbers 6.12.5.2 Frame_Duration.
         *
         * Internally this will be converted to Frame_Durations values as defined in
         * 6.12.4.2
>>>>>>> 53150399
         *
         * @param frameDuration configured frame duration in meta data
         * @return this builder
         * @throws IllegalArgumentException if frameDuration is invalid value
         * @hide
         */
        @SystemApi
        @NonNull
<<<<<<< HEAD
        public Builder setFrameDuration(@ConfigFrameDuration int frameDuration) {
            if (frameDuration != CONFIG_FRAME_DURATION_UNKNOWN
                    && frameDuration != CONFIG_FRAME_DURATION_7500
                    && frameDuration != CONFIG_FRAME_DURATION_10000) {
                throw new IllegalArgumentException("Invalid frameDuration " + frameDuration);
=======
        public Builder setFrameDuration(@FrameDuration
                int frameDuration) {
            if (frameDuration != FRAME_DURATION_NONE
                    && frameDuration != FRAME_DURATION_7500
                    && frameDuration != FRAME_DURATION_10000) {
                throw new IllegalArgumentException("Invalid frame duration " + frameDuration);
>>>>>>> 53150399
            }
            mFrameDuration = frameDuration;
            return this;
        }

        /**
         * Set the audio octets per frame information as defined in the Generic Audio section of
         * Bluetooth Assigned numbers.
         *
         * @param octetsPerFrame configured octets per frame in meta data
         * @return this builder
         * @throws IllegalArgumentException if octetsPerFrame is invalid value
         * @hide
         */
        @SystemApi
        @NonNull
        public Builder setOctetsPerFrame(int octetsPerFrame) {
            if (octetsPerFrame < 0) {
                throw new IllegalArgumentException("Invalid octetsPerFrame " + octetsPerFrame);
            }
            mOctetsPerFrame = octetsPerFrame;
            return this;
        }

        /**
         * Build {@link BluetoothLeAudioCodecConfigMetadata}.
         *
         * @return constructed {@link BluetoothLeAudioCodecConfigMetadata}
         * @throws IllegalArgumentException if the object cannot be built
         * @hide
         */
        @SystemApi
        public @NonNull BluetoothLeAudioCodecConfigMetadata build() {
            List<TypeValueEntry> entries = new ArrayList<>();
            if (mRawMetadata != null) {
                entries = BluetoothUtils.parseLengthTypeValueBytes(mRawMetadata);
                if (mRawMetadata.length > 0 && mRawMetadata[0] > 0 && entries.isEmpty()) {
                    throw new IllegalArgumentException("No LTV entries are found from rawBytes of"
                            + " size " + mRawMetadata.length + " please check the original object"
                            + " passed to Builder's copy constructor");
                }
            }
<<<<<<< HEAD
            if (mSamplingFrequency != CONFIG_SAMPLING_FREQUENCY_UNKNOWN) {
                entries.removeIf(entry -> entry.getType() == SAMPLING_FREQUENCY_TYPE);
                entries.add(new TypeValueEntry(SAMPLING_FREQUENCY_TYPE,
                        ByteBuffer.allocate(1)
                        .put((byte) (mSamplingFrequency & 0xFF)).array()));
            }
            if (mFrameDuration != CONFIG_FRAME_DURATION_UNKNOWN) {
                entries.removeIf(entry -> entry.getType() == FRAME_DURATION_TYPE);
                entries.add(new TypeValueEntry(FRAME_DURATION_TYPE,
                        ByteBuffer.allocate(1)
                        .put((byte) (mFrameDuration & 0xFF)).array()));
=======
            if (mSampleRate != SAMPLE_RATE_NONE) {
                int samplingFrequency = convertToSamplingFrequencyValue(mSampleRate);
                entries.removeIf(entry -> entry.getType() == SAMPLING_FREQUENCY_TYPE);
                entries.add(new TypeValueEntry(SAMPLING_FREQUENCY_TYPE,
                        ByteBuffer.allocate(1)
                        .put((byte) (samplingFrequency & 0xFF)).array()));
            }
            if (mFrameDuration != FRAME_DURATION_NONE) {
                int frameDuration = convertToFrameDurationValue(mFrameDuration);
                entries.removeIf(entry -> entry.getType() == FRAME_DURATION_TYPE);
                entries.add(new TypeValueEntry(FRAME_DURATION_TYPE,
                        ByteBuffer.allocate(1)
                        .put((byte) (frameDuration & 0xFF)).array()));
>>>>>>> 53150399
            }
            if (mAudioLocation != -1) {
                entries.removeIf(entry -> entry.getType() == AUDIO_CHANNEL_LOCATION_TYPE);
                entries.add(new TypeValueEntry(AUDIO_CHANNEL_LOCATION_TYPE,
                        ByteBuffer.allocate(4)
                        .putInt((int) (mAudioLocation & 0xFFFFFFFF)).array()));
            }
            if (mOctetsPerFrame != 0) {
                entries.removeIf(entry -> entry.getType() == OCTETS_PER_FRAME_TYPE);
                entries.add(new TypeValueEntry(OCTETS_PER_FRAME_TYPE,
                        ByteBuffer.allocate(2)
                        .putShort((short) (mOctetsPerFrame & 0xFFFF)).array()));
            }
            byte[] rawBytes = BluetoothUtils.serializeTypeValue(entries);
            if (rawBytes == null) {
                throw new IllegalArgumentException("Failed to serialize entries to bytes");
            }
<<<<<<< HEAD
            return new BluetoothLeAudioCodecConfigMetadata(mAudioLocation, mSamplingFrequency,
                    mFrameDuration, mOctetsPerFrame, rawBytes);
=======
            return new BluetoothLeAudioCodecConfigMetadata(mAudioLocation, mSampleRate,
                    mFrameDuration, mOctetsPerFrame, rawBytes);
        }
    }

    private static int convertToSampleRateBitset(int samplingFrequencyValue) {
        switch (samplingFrequencyValue) {
            case CONFIG_SAMPLING_FREQUENCY_8000:
                return SAMPLE_RATE_8000;
            case CONFIG_SAMPLING_FREQUENCY_16000:
                return SAMPLE_RATE_16000;
            case CONFIG_SAMPLING_FREQUENCY_24000:
                return SAMPLE_RATE_24000;
            case CONFIG_SAMPLING_FREQUENCY_32000:
                return SAMPLE_RATE_32000;
            case CONFIG_SAMPLING_FREQUENCY_44100:
                return SAMPLE_RATE_44100;
            case CONFIG_SAMPLING_FREQUENCY_48000:
                return SAMPLE_RATE_48000;
            default:
                return SAMPLE_RATE_NONE;
        }
    }

    private static int convertToSamplingFrequencyValue(int sampleRateBitSet) {
        switch (sampleRateBitSet) {
            case SAMPLE_RATE_8000:
                return CONFIG_SAMPLING_FREQUENCY_8000;
            case SAMPLE_RATE_16000:
                return CONFIG_SAMPLING_FREQUENCY_16000;
            case SAMPLE_RATE_24000:
                return CONFIG_SAMPLING_FREQUENCY_24000;
            case SAMPLE_RATE_32000:
                return CONFIG_SAMPLING_FREQUENCY_32000;
            case SAMPLE_RATE_44100:
                return CONFIG_SAMPLING_FREQUENCY_44100;
            case SAMPLE_RATE_48000:
                return CONFIG_SAMPLING_FREQUENCY_48000;
            default:
                return CONFIG_SAMPLING_FREQUENCY_UNKNOWN;
        }
    }

    private static int convertToFrameDurationBitset(int frameDurationValue) {
        switch (frameDurationValue) {
            case CONFIG_FRAME_DURATION_7500:
                return FRAME_DURATION_7500;
            case CONFIG_FRAME_DURATION_10000:
                return FRAME_DURATION_10000;
            default:
                return FRAME_DURATION_NONE;
        }
    }

    private static int convertToFrameDurationValue(int frameDurationBitset) {
        switch (frameDurationBitset) {
            case FRAME_DURATION_7500:
                return CONFIG_FRAME_DURATION_7500;
            case FRAME_DURATION_10000:
                return CONFIG_FRAME_DURATION_10000;
            default:
                return CONFIG_FRAME_DURATION_UNKNOWN;
>>>>>>> 53150399
        }
    }
}<|MERGE_RESOLUTION|>--- conflicted
+++ resolved
@@ -16,9 +16,6 @@
 
 package android.bluetooth;
 
-<<<<<<< HEAD
-import android.annotation.IntDef;
-=======
 import static android.bluetooth.BluetoothLeAudioCodecConfig.FRAME_DURATION_10000;
 import static android.bluetooth.BluetoothLeAudioCodecConfig.FRAME_DURATION_7500;
 import static android.bluetooth.BluetoothLeAudioCodecConfig.FRAME_DURATION_NONE;
@@ -32,7 +29,6 @@
 import static android.bluetooth.BluetoothLeAudioCodecConfig.SAMPLE_RATE_NONE;
 import static android.bluetooth.BluetoothLeAudioCodecConfig.SampleRate;
 
->>>>>>> 53150399
 import android.annotation.NonNull;
 import android.annotation.Nullable;
 import android.annotation.SystemApi;
@@ -40,8 +36,6 @@
 import android.os.Parcel;
 import android.os.Parcelable;
 
-import java.lang.annotation.Retention;
-import java.lang.annotation.RetentionPolicy;
 import java.nio.ByteBuffer;
 import java.util.ArrayList;
 import java.util.Arrays;
@@ -62,132 +56,12 @@
     private static final int OCTETS_PER_FRAME_TYPE = 0x04;
 
     private final long mAudioLocation;
-<<<<<<< HEAD
-    private final @ConfigSamplingFrequency int mSamplingFrequency;
-    private final @ConfigFrameDuration int mFrameDuration;
-=======
     private final @SampleRate int mSampleRate;
     private final @FrameDuration int mFrameDuration;
->>>>>>> 53150399
     private final int mOctetsPerFrame;
     private final byte[] mRawMetadata;
 
     /**
-<<<<<<< HEAD
-     * Audio codec sampling frequency.
-     * Defined in the Bluetooth Assigned Numbers, Generic Audio,
-     * Sampling_Frequencies table
-     * Note: For broadcast, only part of it is being used.
-     *
-     * @hide
-     */
-    @IntDef(prefix = "CONFIG_SAMPLING_FREQUENCY_",
-            value = {CONFIG_SAMPLING_FREQUENCY_UNKNOWN, CONFIG_SAMPLING_FREQUENCY_8000,
-                    CONFIG_SAMPLING_FREQUENCY_16000, CONFIG_SAMPLING_FREQUENCY_24000,
-                    CONFIG_SAMPLING_FREQUENCY_32000, CONFIG_SAMPLING_FREQUENCY_44100,
-                    CONFIG_SAMPLING_FREQUENCY_48000})
-    @Retention(RetentionPolicy.SOURCE)
-    public @interface ConfigSamplingFrequency {}
-
-    /**
-     * Codec sampling frequency 0 Hz. Default value used for codec sampling frequency.
-     *
-     * @hide
-     */
-    @SystemApi
-    public static final int CONFIG_SAMPLING_FREQUENCY_UNKNOWN = 0;
-
-    /**
-     * Codec Config sampling frequency 8000 Hz.
-     *
-     * @hide
-     */
-    @SystemApi
-    public static final int CONFIG_SAMPLING_FREQUENCY_8000 = 0x01;
-
-    /**
-     * Codec Config sampling frequency 16000 Hz.
-     *
-     * @hide
-     */
-    @SystemApi
-    public static final int CONFIG_SAMPLING_FREQUENCY_16000 = 0x03;
-
-    /**
-     * Codec Config sampling frequency 24000 Hz.
-     *
-     * @hide
-     */
-    @SystemApi
-    public static final int CONFIG_SAMPLING_FREQUENCY_24000 = 0x05;
-
-    /**
-     * Codec Config sampling frequency 32000 Hz.
-     *
-     * @hide
-     */
-    @SystemApi
-    public static final int CONFIG_SAMPLING_FREQUENCY_32000 = 0x06;
-
-    /**
-     * Codec Config sampling frequency 44100 Hz.
-     *
-     * @hide
-     */
-    @SystemApi
-    public static final int CONFIG_SAMPLING_FREQUENCY_44100 = 0x07;
-
-    /**
-     * Codec Config sampling frequency 48000 Hz.
-     *
-     * @hide
-     */
-    @SystemApi
-    public static final int CONFIG_SAMPLING_FREQUENCY_48000 = 0x08;
-
-    /**
-     * Audio codec config frame duration.
-     * Defined in the Bluetooth Assigned Numbers, Generic Audio,
-     * Frame_Durations table
-     *
-     * @hide
-     */
-    @IntDef(prefix = "CONFIG_FRAME_DURATION_",
-            value = {CONFIG_FRAME_DURATION_UNKNOWN,
-                    CONFIG_FRAME_DURATION_7500, CONFIG_FRAME_DURATION_10000})
-    @Retention(RetentionPolicy.SOURCE)
-    public @interface ConfigFrameDuration {}
-
-    /**
-     * Codec Config frame duration invalid default value.
-     *
-     * @hide
-     */
-    @SystemApi
-    public static final int CONFIG_FRAME_DURATION_UNKNOWN = -1;
-
-    /**
-     * Codec Config frame duration 7500 us.
-     *
-     * @hide
-     */
-    @SystemApi
-    public static final int CONFIG_FRAME_DURATION_7500 = 0x00;
-
-    /**
-     * Codec Config frame duration 10000 us.
-     *
-     * @hide
-     */
-    @SystemApi
-    public static final int CONFIG_FRAME_DURATION_10000 = 0x01;
-
-    private BluetoothLeAudioCodecConfigMetadata(long audioLocation,
-            @ConfigSamplingFrequency int samplingFrequency, @ConfigFrameDuration int frameDuration,
-            int octetsPerFrame, byte[] rawMetadata) {
-        mAudioLocation = audioLocation;
-        mSamplingFrequency = samplingFrequency;
-=======
      * Audio codec sampling frequency from metadata.
      */
     private static final int CONFIG_SAMPLING_FREQUENCY_UNKNOWN = 0;
@@ -210,7 +84,6 @@
             int octetsPerFrame, byte[] rawMetadata) {
         mAudioLocation = audioLocation;
         mSampleRate = sampleRate;
->>>>>>> 53150399
         mFrameDuration = frameDuration;
         mOctetsPerFrame = octetsPerFrame;
         mRawMetadata = rawMetadata;
@@ -221,11 +94,7 @@
         if (o != null && o instanceof BluetoothLeAudioCodecConfigMetadata) {
             final BluetoothLeAudioCodecConfigMetadata oth = (BluetoothLeAudioCodecConfigMetadata) o;
             return mAudioLocation == oth.getAudioLocation()
-<<<<<<< HEAD
-                    && mSamplingFrequency == oth.getSamplingFrequency()
-=======
                     && mSampleRate == oth.getSampleRate()
->>>>>>> 53150399
                     && mFrameDuration == oth.getFrameDuration()
                     && mOctetsPerFrame == oth.getOctetsPerFrame()
                     && Arrays.equals(mRawMetadata, oth.getRawMetadata());
@@ -235,11 +104,7 @@
 
     @Override
     public int hashCode() {
-<<<<<<< HEAD
-        return Objects.hash(mAudioLocation, mSamplingFrequency, mFrameDuration,
-=======
         return Objects.hash(mAudioLocation, mSampleRate, mFrameDuration,
->>>>>>> 53150399
                 mOctetsPerFrame, Arrays.hashCode(mRawMetadata));
     }
 
@@ -256,13 +121,6 @@
     }
 
     /**
-<<<<<<< HEAD
-     * Get the audio sampling frequency information as defined in the Generic Audio section of
-     * Bluetooth Assigned numbers.
-     *
-     * @return configured sampling frequency from meta data,
-     * {@link BluetoothLeAudioCodecConfigMetadata#CONFIG_SAMPLING_FREQUENCY_UNKNOWN}
-=======
      * Get the audio sample rate information as defined in the Generic Audio section of
      * Bluetooth Assigned numbers 6.12.4.1 Supported_Sampling_Frequencies.
      *
@@ -271,28 +129,16 @@
      *
      * @return configured sample rate from meta data,
      * {@link BluetoothLeAudioCodecConfig#SAMPLE_RATE_NONE}
->>>>>>> 53150399
      * if this metadata does not exist
      * @hide
      */
     @SystemApi
-<<<<<<< HEAD
-    public @ConfigSamplingFrequency int getSamplingFrequency() {
-        return mSamplingFrequency;
-=======
     public @SampleRate int getSampleRate() {
         return mSampleRate;
->>>>>>> 53150399
     }
 
     /**
      * Get the audio frame duration information as defined in the Generic Audio section of
-<<<<<<< HEAD
-     * Bluetooth Assigned numbers.
-     *
-     * @return configured frame duration from meta data,
-     * {@link BluetoothLeAudioCodecConfigMetadata#CONFIG_FRAME_DURATION_UNKNOWN}
-=======
      * Bluetooth Assigned numbers 6.12.5.2 Frame_Duration.
      *
      * Internally this is converted from Frame_Durations values as defined in
@@ -300,16 +146,11 @@
      *
      * @return configured frame duration from meta data,
      * {@link BluetoothLeAudioCodecConfig#FRAME_DURATION_NONE}
->>>>>>> 53150399
      * if this metadata does not exist
      * @hide
      */
     @SystemApi
-<<<<<<< HEAD
-    public @ConfigFrameDuration int getFrameDuration() {
-=======
     public @FrameDuration int getFrameDuration() {
->>>>>>> 53150399
         return mFrameDuration;
     }
 
@@ -363,11 +204,7 @@
         } else {
             out.writeInt(-1);
         }
-<<<<<<< HEAD
-        out.writeInt(mSamplingFrequency);
-=======
         out.writeInt(mSampleRate);
->>>>>>> 53150399
         out.writeInt(mFrameDuration);
         out.writeInt(mOctetsPerFrame);
     }
@@ -390,17 +227,10 @@
             } else {
                 rawMetadata = new byte[0];
             }
-<<<<<<< HEAD
-            int samplingFrequency = in.readInt();
-            int frameDuration = in.readInt();
-            int octetsPerFrame = in.readInt();
-            return new BluetoothLeAudioCodecConfigMetadata(audioLocation, samplingFrequency,
-=======
             int sampleRate = in.readInt();
             int frameDuration = in.readInt();
             int octetsPerFrame = in.readInt();
             return new BluetoothLeAudioCodecConfigMetadata(audioLocation, sampleRate,
->>>>>>> 53150399
                     frameDuration, octetsPerFrame, rawMetadata);
         }
 
@@ -435,15 +265,8 @@
                     + rawBytes.length);
         }
         long audioLocation = 0;
-<<<<<<< HEAD
-        int samplingFrequency =
-                BluetoothLeAudioCodecConfigMetadata.CONFIG_SAMPLING_FREQUENCY_UNKNOWN;
-        int frameDuration =
-                BluetoothLeAudioCodecConfigMetadata.CONFIG_FRAME_DURATION_UNKNOWN;
-=======
         int samplingFrequency = CONFIG_SAMPLING_FREQUENCY_UNKNOWN;
         int frameDuration = CONFIG_FRAME_DURATION_UNKNOWN;
->>>>>>> 53150399
         int octetsPerFrame = 0;
         for (TypeValueEntry entry : entries) {
             if (entry.getType() == AUDIO_CHANNEL_LOCATION_TYPE) {
@@ -453,19 +276,11 @@
                         | ((bytes[2] & 0xFF) << 16) | ((long) (bytes[3] & 0xFF) << 24);
             } else if (entry.getType() == SAMPLING_FREQUENCY_TYPE) {
                 byte[] bytes = entry.getValue();
-<<<<<<< HEAD
-                // Get one byte for sampling frequency
-                samplingFrequency = (int) (bytes[0] & 0xFF);
-            } else if (entry.getType() == FRAME_DURATION_TYPE) {
-                byte[] bytes = entry.getValue();
-                // Get one byte for frame duration
-=======
                 // Get one byte for sampling frequency in value
                 samplingFrequency = (int) (bytes[0] & 0xFF);
             } else if (entry.getType() == FRAME_DURATION_TYPE) {
                 byte[] bytes = entry.getValue();
                 // Get one byte for frame duration in value
->>>>>>> 53150399
                 frameDuration = (int) (bytes[0] & 0xFF);
             } else if (entry.getType() == OCTETS_PER_FRAME_TYPE) {
                 byte[] bytes = entry.getValue();
@@ -473,15 +288,10 @@
                 octetsPerFrame = ((bytes[0] & 0xFF) <<  0) | ((int) (bytes[1] & 0xFF) <<  8);
             }
         }
-<<<<<<< HEAD
-        return new BluetoothLeAudioCodecConfigMetadata(audioLocation, samplingFrequency,
-                frameDuration, octetsPerFrame, rawBytes);
-=======
         return new BluetoothLeAudioCodecConfigMetadata(audioLocation,
                 convertToSampleRateBitset(samplingFrequency),
                 convertToFrameDurationBitset(frameDuration),
                 octetsPerFrame, rawBytes);
->>>>>>> 53150399
     }
 
     /**
@@ -491,15 +301,8 @@
     @SystemApi
     public static final class Builder {
         private long mAudioLocation = 0;
-<<<<<<< HEAD
-        private int mSamplingFrequency =
-                BluetoothLeAudioCodecConfigMetadata.CONFIG_SAMPLING_FREQUENCY_UNKNOWN;
-        private int mFrameDuration =
-                BluetoothLeAudioCodecConfigMetadata.CONFIG_FRAME_DURATION_UNKNOWN;
-=======
         private int mSampleRate = SAMPLE_RATE_NONE;
         private int mFrameDuration = FRAME_DURATION_NONE;
->>>>>>> 53150399
         private int mOctetsPerFrame = 0;
         private byte[] mRawMetadata = null;
 
@@ -519,11 +322,7 @@
         @SystemApi
         public Builder(@NonNull BluetoothLeAudioCodecConfigMetadata original) {
             mAudioLocation = original.getAudioLocation();
-<<<<<<< HEAD
-            mSamplingFrequency = original.getSamplingFrequency();
-=======
             mSampleRate = original.getSampleRate();
->>>>>>> 53150399
             mFrameDuration = original.getFrameDuration();
             mOctetsPerFrame = original.getOctetsPerFrame();
             mRawMetadata = original.getRawMetadata();
@@ -545,14 +344,6 @@
         }
 
         /**
-<<<<<<< HEAD
-         * Set the audio sampling frequency information as defined in the Generic Audio section of
-         * Bluetooth Assigned numbers.
-         *
-         * @param samplingFrequency configured sampling frequency in meta data
-         * @return this builder
-         * @throws IllegalArgumentException if sampling frequency is invalid value
-=======
          * Set the audio sample rate information as defined in the Generic Audio section of
          * Bluetooth Assigned 6.12.4.1 Supported_Sampling_Frequencies.
          *
@@ -562,25 +353,10 @@
          * @param sampleRate configured sample rate in meta data
          * @return this builder
          * @throws IllegalArgumentException if sample rate is invalid value
->>>>>>> 53150399
          * @hide
          */
         @SystemApi
         @NonNull
-<<<<<<< HEAD
-        public Builder setSamplingFrequency(@ConfigSamplingFrequency int samplingFrequency) {
-            if (samplingFrequency != CONFIG_SAMPLING_FREQUENCY_UNKNOWN
-                    && samplingFrequency != CONFIG_SAMPLING_FREQUENCY_8000
-                    && samplingFrequency != CONFIG_SAMPLING_FREQUENCY_16000
-                    && samplingFrequency != CONFIG_SAMPLING_FREQUENCY_24000
-                    && samplingFrequency != CONFIG_SAMPLING_FREQUENCY_32000
-                    && samplingFrequency != CONFIG_SAMPLING_FREQUENCY_44100
-                    && samplingFrequency != CONFIG_SAMPLING_FREQUENCY_48000) {
-                throw new IllegalArgumentException("Invalid samplingFrequency "
-                        + samplingFrequency);
-            }
-            mSamplingFrequency = samplingFrequency;
-=======
         public Builder setSampleRate(@SampleRate int sampleRate) {
             if (sampleRate != SAMPLE_RATE_NONE
                     && sampleRate != SAMPLE_RATE_8000
@@ -593,20 +369,15 @@
                         + sampleRate);
             }
             mSampleRate = sampleRate;
->>>>>>> 53150399
             return this;
         }
 
         /**
          * Set the audio frame duration information as defined in the Generic Audio section of
-<<<<<<< HEAD
-         * Bluetooth Assigned numbers.
-=======
          * Bluetooth Assigned numbers 6.12.5.2 Frame_Duration.
          *
          * Internally this will be converted to Frame_Durations values as defined in
          * 6.12.4.2
->>>>>>> 53150399
          *
          * @param frameDuration configured frame duration in meta data
          * @return this builder
@@ -615,20 +386,12 @@
          */
         @SystemApi
         @NonNull
-<<<<<<< HEAD
-        public Builder setFrameDuration(@ConfigFrameDuration int frameDuration) {
-            if (frameDuration != CONFIG_FRAME_DURATION_UNKNOWN
-                    && frameDuration != CONFIG_FRAME_DURATION_7500
-                    && frameDuration != CONFIG_FRAME_DURATION_10000) {
-                throw new IllegalArgumentException("Invalid frameDuration " + frameDuration);
-=======
         public Builder setFrameDuration(@FrameDuration
                 int frameDuration) {
             if (frameDuration != FRAME_DURATION_NONE
                     && frameDuration != FRAME_DURATION_7500
                     && frameDuration != FRAME_DURATION_10000) {
                 throw new IllegalArgumentException("Invalid frame duration " + frameDuration);
->>>>>>> 53150399
             }
             mFrameDuration = frameDuration;
             return this;
@@ -671,19 +434,6 @@
                             + " passed to Builder's copy constructor");
                 }
             }
-<<<<<<< HEAD
-            if (mSamplingFrequency != CONFIG_SAMPLING_FREQUENCY_UNKNOWN) {
-                entries.removeIf(entry -> entry.getType() == SAMPLING_FREQUENCY_TYPE);
-                entries.add(new TypeValueEntry(SAMPLING_FREQUENCY_TYPE,
-                        ByteBuffer.allocate(1)
-                        .put((byte) (mSamplingFrequency & 0xFF)).array()));
-            }
-            if (mFrameDuration != CONFIG_FRAME_DURATION_UNKNOWN) {
-                entries.removeIf(entry -> entry.getType() == FRAME_DURATION_TYPE);
-                entries.add(new TypeValueEntry(FRAME_DURATION_TYPE,
-                        ByteBuffer.allocate(1)
-                        .put((byte) (mFrameDuration & 0xFF)).array()));
-=======
             if (mSampleRate != SAMPLE_RATE_NONE) {
                 int samplingFrequency = convertToSamplingFrequencyValue(mSampleRate);
                 entries.removeIf(entry -> entry.getType() == SAMPLING_FREQUENCY_TYPE);
@@ -697,7 +447,6 @@
                 entries.add(new TypeValueEntry(FRAME_DURATION_TYPE,
                         ByteBuffer.allocate(1)
                         .put((byte) (frameDuration & 0xFF)).array()));
->>>>>>> 53150399
             }
             if (mAudioLocation != -1) {
                 entries.removeIf(entry -> entry.getType() == AUDIO_CHANNEL_LOCATION_TYPE);
@@ -715,10 +464,6 @@
             if (rawBytes == null) {
                 throw new IllegalArgumentException("Failed to serialize entries to bytes");
             }
-<<<<<<< HEAD
-            return new BluetoothLeAudioCodecConfigMetadata(mAudioLocation, mSamplingFrequency,
-                    mFrameDuration, mOctetsPerFrame, rawBytes);
-=======
             return new BluetoothLeAudioCodecConfigMetadata(mAudioLocation, mSampleRate,
                     mFrameDuration, mOctetsPerFrame, rawBytes);
         }
@@ -781,7 +526,6 @@
                 return CONFIG_FRAME_DURATION_10000;
             default:
                 return CONFIG_FRAME_DURATION_UNKNOWN;
->>>>>>> 53150399
         }
     }
 }