/*
 * Copyright (C) 2009-2016 The Android Open Source Project
 * Copyright (C) 2015 Samsung LSI
 *
 * Licensed under the Apache License, Version 2.0 (the "License");
 * you may not use this file except in compliance with the License.
 * You may obtain a copy of the License at
 *
 *      http://www.apache.org/licenses/LICENSE-2.0
 *
 * Unless required by applicable law or agreed to in writing, software
 * distributed under the License is distributed on an "AS IS" BASIS,
 * WITHOUT WARRANTIES OR CONDITIONS OF ANY KIND, either express or implied.
 * See the License for the specific language governing permissions and
 * limitations under the License.
 */

package android.bluetooth;

import android.Manifest;
import android.annotation.IntDef;
import android.annotation.RequiresPermission;
import android.annotation.SdkConstant;
import android.annotation.SdkConstant.SdkConstantType;
import android.annotation.SystemApi;
import android.bluetooth.le.BluetoothLeAdvertiser;
import android.bluetooth.le.BluetoothLeScanner;
import android.bluetooth.le.ScanCallback;
import android.bluetooth.le.ScanFilter;
import android.bluetooth.le.ScanRecord;
import android.bluetooth.le.ScanResult;
import android.bluetooth.le.ScanSettings;
import android.content.Context;
import android.os.BatteryStats;
import android.os.Binder;
import android.os.IBinder;
import android.os.ParcelUuid;
import android.os.RemoteException;
import android.os.ResultReceiver;
import android.os.ServiceManager;
import android.os.SynchronousResultReceiver;
import android.os.SystemProperties;
import android.util.Log;
import android.util.Pair;

import java.io.IOException;
import java.lang.annotation.Retention;
import java.lang.annotation.RetentionPolicy;
import java.util.ArrayList;
import java.util.Arrays;
import java.util.Collections;
import java.util.HashMap;
import java.util.HashSet;
import java.util.List;
import java.util.Locale;
import java.util.Map;
import java.util.Set;
import java.util.UUID;
import java.util.concurrent.TimeoutException;
import java.util.concurrent.locks.ReentrantReadWriteLock;

/**
 * Represents the local device Bluetooth adapter. The {@link BluetoothAdapter}
 * lets you perform fundamental Bluetooth tasks, such as initiate
 * device discovery, query a list of bonded (paired) devices,
 * instantiate a {@link BluetoothDevice} using a known MAC address, and create
 * a {@link BluetoothServerSocket} to listen for connection requests from other
 * devices, and start a scan for Bluetooth LE devices.
 *
 * <p>To get a {@link BluetoothAdapter} representing the local Bluetooth
 * adapter, when running on JELLY_BEAN_MR1 and below, call the
 * static {@link #getDefaultAdapter} method; when running on JELLY_BEAN_MR2 and
 * higher, call {@link BluetoothManager#getAdapter}.
 * Fundamentally, this is your starting point for all
 * Bluetooth actions. Once you have the local adapter, you can get a set of
 * {@link BluetoothDevice} objects representing all paired devices with
 * {@link #getBondedDevices()}; start device discovery with
 * {@link #startDiscovery()}; or create a {@link BluetoothServerSocket} to
 * listen for incoming connection requests with
 * {@link #listenUsingRfcommWithServiceRecord(String,UUID)}; or start a scan for
 * Bluetooth LE devices with {@link #startLeScan(LeScanCallback callback)}.
 *
 * <p>This class is thread safe.
 *
 * <p class="note"><strong>Note:</strong>
 * Most methods require the {@link android.Manifest.permission#BLUETOOTH}
 * permission and some also require the
 * {@link android.Manifest.permission#BLUETOOTH_ADMIN} permission.
 *
 * <div class="special reference">
 * <h3>Developer Guides</h3>
 * <p>
 *  For more information about using Bluetooth, read the <a href=
 * "{@docRoot}guide/topics/connectivity/bluetooth.html">Bluetooth</a> developer
 * guide.
 * </p>
 * </div>
 *
 * {@see BluetoothDevice}
 * {@see BluetoothServerSocket}
 */
public final class BluetoothAdapter {
    private static final String TAG = "BluetoothAdapter";
    private static final boolean DBG = true;
    private static final boolean VDBG = false;

    /**
     * Default MAC address reported to a client that does not have the
     * android.permission.LOCAL_MAC_ADDRESS permission.
     *
     * @hide
     */
    public static final String DEFAULT_MAC_ADDRESS = "02:00:00:00:00:00";

    /**
     * Sentinel error value for this class. Guaranteed to not equal any other
     * integer constant in this class. Provided as a convenience for functions
     * that require a sentinel error value, for example:
     * <p><code>Intent.getIntExtra(BluetoothAdapter.EXTRA_STATE,
     * BluetoothAdapter.ERROR)</code>
     */
    public static final int ERROR = Integer.MIN_VALUE;

    /**
     * Broadcast Action: The state of the local Bluetooth adapter has been
     * changed.
     * <p>For example, Bluetooth has been turned on or off.
     * <p>Always contains the extra fields {@link #EXTRA_STATE} and {@link
     * #EXTRA_PREVIOUS_STATE} containing the new and old states
     * respectively.
     * <p>Requires {@link android.Manifest.permission#BLUETOOTH} to receive.
     */
    @SdkConstant(SdkConstantType.BROADCAST_INTENT_ACTION)
    public static final String ACTION_STATE_CHANGED =
            "android.bluetooth.adapter.action.STATE_CHANGED";

    /**
     * Used as an int extra field in {@link #ACTION_STATE_CHANGED}
     * intents to request the current power state. Possible values are:
     * {@link #STATE_OFF},
     * {@link #STATE_TURNING_ON},
     * {@link #STATE_ON},
     * {@link #STATE_TURNING_OFF},
     */
    public static final String EXTRA_STATE =
            "android.bluetooth.adapter.extra.STATE";
    /**
     * Used as an int extra field in {@link #ACTION_STATE_CHANGED}
     * intents to request the previous power state. Possible values are:
     * {@link #STATE_OFF},
     * {@link #STATE_TURNING_ON},
     * {@link #STATE_ON},
     * {@link #STATE_TURNING_OFF}
     */
    public static final String EXTRA_PREVIOUS_STATE =
            "android.bluetooth.adapter.extra.PREVIOUS_STATE";

    /** @hide */
    @IntDef({STATE_OFF, STATE_TURNING_ON, STATE_ON, STATE_TURNING_OFF, STATE_BLE_TURNING_ON,
            STATE_BLE_ON, STATE_BLE_TURNING_OFF})
    @Retention(RetentionPolicy.SOURCE)
    public @interface AdapterState {}

    /**
     * Indicates the local Bluetooth adapter is off.
     */
    public static final int STATE_OFF = 10;
    /**
     * Indicates the local Bluetooth adapter is turning on. However local
     * clients should wait for {@link #STATE_ON} before attempting to
     * use the adapter.
     */
    public static final int STATE_TURNING_ON = 11;
    /**
     * Indicates the local Bluetooth adapter is on, and ready for use.
     */
    public static final int STATE_ON = 12;
    /**
     * Indicates the local Bluetooth adapter is turning off. Local clients
     * should immediately attempt graceful disconnection of any remote links.
     */
    public static final int STATE_TURNING_OFF = 13;

    /**
     * Indicates the local Bluetooth adapter is turning Bluetooth LE mode on.
     * @hide
     */
    public static final int STATE_BLE_TURNING_ON = 14;

    /**
     * Indicates the local Bluetooth adapter is in LE only mode.
     * @hide
     */
    public static final int STATE_BLE_ON = 15;

    /**
     * Indicates the local Bluetooth adapter is turning off LE only mode.
     * @hide
     */
    public static final int STATE_BLE_TURNING_OFF = 16;

    /**
     * Human-readable string helper for AdapterState
     * @hide
     */
    public static String nameForState(@AdapterState int state) {
        switch(state) {
            case STATE_OFF: return "OFF";
            case STATE_TURNING_ON: return "TURNING_ON";
            case STATE_ON: return "ON";
            case STATE_TURNING_OFF: return "TURNING_OFF";
            case STATE_BLE_TURNING_ON: return "BLE_TURNING_ON";
            case STATE_BLE_ON: return "BLE_ON";
            case STATE_BLE_TURNING_OFF: return "BLE_TURNING_OFF";
            default: return "?!?!? (" + state + ")";
        }
    }

    /**
     * Activity Action: Show a system activity that requests discoverable mode.
     * This activity will also request the user to turn on Bluetooth if it
     * is not currently enabled.
     * <p>Discoverable mode is equivalent to {@link
     * #SCAN_MODE_CONNECTABLE_DISCOVERABLE}. It allows remote devices to see
     * this Bluetooth adapter when they perform a discovery.
     * <p>For privacy, Android is not discoverable by default.
     * <p>The sender of this Intent can optionally use extra field {@link
     * #EXTRA_DISCOVERABLE_DURATION} to request the duration of
     * discoverability. Currently the default duration is 120 seconds, and
     * maximum duration is capped at 300 seconds for each request.
     * <p>Notification of the result of this activity is posted using the
     * {@link android.app.Activity#onActivityResult} callback. The
     * <code>resultCode</code>
     * will be the duration (in seconds) of discoverability or
     * {@link android.app.Activity#RESULT_CANCELED} if the user rejected
     * discoverability or an error has occurred.
     * <p>Applications can also listen for {@link #ACTION_SCAN_MODE_CHANGED}
     * for global notification whenever the scan mode changes. For example, an
     * application can be notified when the device has ended discoverability.
     * <p>Requires {@link android.Manifest.permission#BLUETOOTH}
     */
    @SdkConstant(SdkConstantType.ACTIVITY_INTENT_ACTION)
    public static final String ACTION_REQUEST_DISCOVERABLE =
            "android.bluetooth.adapter.action.REQUEST_DISCOVERABLE";

    /**
     * Used as an optional int extra field in {@link
     * #ACTION_REQUEST_DISCOVERABLE} intents to request a specific duration
     * for discoverability in seconds. The current default is 120 seconds, and
     * requests over 300 seconds will be capped. These values could change.
     */
    public static final String EXTRA_DISCOVERABLE_DURATION =
            "android.bluetooth.adapter.extra.DISCOVERABLE_DURATION";

    /**
     * Activity Action: Show a system activity that allows the user to turn on
     * Bluetooth.
     * <p>This system activity will return once Bluetooth has completed turning
     * on, or the user has decided not to turn Bluetooth on.
     * <p>Notification of the result of this activity is posted using the
     * {@link android.app.Activity#onActivityResult} callback. The
     * <code>resultCode</code>
     * will be {@link android.app.Activity#RESULT_OK} if Bluetooth has been
     * turned on or {@link android.app.Activity#RESULT_CANCELED} if the user
     * has rejected the request or an error has occurred.
     * <p>Applications can also listen for {@link #ACTION_STATE_CHANGED}
     * for global notification whenever Bluetooth is turned on or off.
     * <p>Requires {@link android.Manifest.permission#BLUETOOTH}
     */
    @SdkConstant(SdkConstantType.ACTIVITY_INTENT_ACTION)
    public static final String ACTION_REQUEST_ENABLE =
            "android.bluetooth.adapter.action.REQUEST_ENABLE";

    /**
     * Activity Action: Show a system activity that allows user to enable BLE scans even when
     * Bluetooth is turned off.<p>
     *
     * Notification of result of this activity is posted using
     * {@link android.app.Activity#onActivityResult}. The <code>resultCode</code> will be
     * {@link android.app.Activity#RESULT_OK} if BLE scan always available setting is turned on or
     * {@link android.app.Activity#RESULT_CANCELED} if the user has rejected the request or an
     * error occurred.
     *
     * @hide
     */
    @SystemApi
    @SdkConstant(SdkConstantType.ACTIVITY_INTENT_ACTION)
    public static final String ACTION_REQUEST_BLE_SCAN_ALWAYS_AVAILABLE =
            "android.bluetooth.adapter.action.REQUEST_BLE_SCAN_ALWAYS_AVAILABLE";

    /**
     * Broadcast Action: Indicates the Bluetooth scan mode of the local Adapter
     * has changed.
     * <p>Always contains the extra fields {@link #EXTRA_SCAN_MODE} and {@link
     * #EXTRA_PREVIOUS_SCAN_MODE} containing the new and old scan modes
     * respectively.
     * <p>Requires {@link android.Manifest.permission#BLUETOOTH}
     */
    @SdkConstant(SdkConstantType.BROADCAST_INTENT_ACTION)
    public static final String ACTION_SCAN_MODE_CHANGED =
            "android.bluetooth.adapter.action.SCAN_MODE_CHANGED";

    /**
     * Used as an int extra field in {@link #ACTION_SCAN_MODE_CHANGED}
     * intents to request the current scan mode. Possible values are:
     * {@link #SCAN_MODE_NONE},
     * {@link #SCAN_MODE_CONNECTABLE},
     * {@link #SCAN_MODE_CONNECTABLE_DISCOVERABLE},
     */
    public static final String EXTRA_SCAN_MODE = "android.bluetooth.adapter.extra.SCAN_MODE";
    /**
     * Used as an int extra field in {@link #ACTION_SCAN_MODE_CHANGED}
     * intents to request the previous scan mode. Possible values are:
     * {@link #SCAN_MODE_NONE},
     * {@link #SCAN_MODE_CONNECTABLE},
     * {@link #SCAN_MODE_CONNECTABLE_DISCOVERABLE},
     */
    public static final String EXTRA_PREVIOUS_SCAN_MODE =
            "android.bluetooth.adapter.extra.PREVIOUS_SCAN_MODE";

    /** @hide */
    @IntDef({SCAN_MODE_NONE, SCAN_MODE_CONNECTABLE, SCAN_MODE_CONNECTABLE_DISCOVERABLE})
    @Retention(RetentionPolicy.SOURCE)
    public @interface ScanMode {}

    /**
     * Indicates that both inquiry scan and page scan are disabled on the local
     * Bluetooth adapter. Therefore this device is neither discoverable
     * nor connectable from remote Bluetooth devices.
     */
    public static final int SCAN_MODE_NONE = 20;
    /**
     * Indicates that inquiry scan is disabled, but page scan is enabled on the
     * local Bluetooth adapter. Therefore this device is not discoverable from
     * remote Bluetooth devices, but is connectable from remote devices that
     * have previously discovered this device.
     */
    public static final int SCAN_MODE_CONNECTABLE = 21;
    /**
     * Indicates that both inquiry scan and page scan are enabled on the local
     * Bluetooth adapter. Therefore this device is both discoverable and
     * connectable from remote Bluetooth devices.
     */
    public static final int SCAN_MODE_CONNECTABLE_DISCOVERABLE = 23;

    /**
     * Broadcast Action: The local Bluetooth adapter has started the remote
     * device discovery process.
     * <p>This usually involves an inquiry scan of about 12 seconds, followed
     * by a page scan of each new device to retrieve its Bluetooth name.
     * <p>Register for {@link BluetoothDevice#ACTION_FOUND} to be notified as
     * remote Bluetooth devices are found.
     * <p>Device discovery is a heavyweight procedure. New connections to
     * remote Bluetooth devices should not be attempted while discovery is in
     * progress, and existing connections will experience limited bandwidth
     * and high latency. Use {@link #cancelDiscovery()} to cancel an ongoing
     * discovery.
     * <p>Requires {@link android.Manifest.permission#BLUETOOTH} to receive.
     */
    @SdkConstant(SdkConstantType.BROADCAST_INTENT_ACTION)
    public static final String ACTION_DISCOVERY_STARTED =
            "android.bluetooth.adapter.action.DISCOVERY_STARTED";
    /**
     * Broadcast Action: The local Bluetooth adapter has finished the device
     * discovery process.
     * <p>Requires {@link android.Manifest.permission#BLUETOOTH} to receive.
     */
    @SdkConstant(SdkConstantType.BROADCAST_INTENT_ACTION)
    public static final String ACTION_DISCOVERY_FINISHED =
            "android.bluetooth.adapter.action.DISCOVERY_FINISHED";

    /**
     * Broadcast Action: The local Bluetooth adapter has changed its friendly
     * Bluetooth name.
     * <p>This name is visible to remote Bluetooth devices.
     * <p>Always contains the extra field {@link #EXTRA_LOCAL_NAME} containing
     * the name.
     * <p>Requires {@link android.Manifest.permission#BLUETOOTH} to receive.
     */
    @SdkConstant(SdkConstantType.BROADCAST_INTENT_ACTION)
    public static final String ACTION_LOCAL_NAME_CHANGED =
            "android.bluetooth.adapter.action.LOCAL_NAME_CHANGED";
    /**
     * Used as a String extra field in {@link #ACTION_LOCAL_NAME_CHANGED}
     * intents to request the local Bluetooth name.
     */
    public static final String EXTRA_LOCAL_NAME = "android.bluetooth.adapter.extra.LOCAL_NAME";

    /**
     * Intent used to broadcast the change in connection state of the local
     * Bluetooth adapter to a profile of the remote device. When the adapter is
     * not connected to any profiles of any remote devices and it attempts a
     * connection to a profile this intent will sent. Once connected, this intent
     * will not be sent for any more connection attempts to any profiles of any
     * remote device. When the adapter disconnects from the last profile its
     * connected to of any remote device, this intent will be sent.
     *
     * <p> This intent is useful for applications that are only concerned about
     * whether the local adapter is connected to any profile of any device and
     * are not really concerned about which profile. For example, an application
     * which displays an icon to display whether Bluetooth is connected or not
     * can use this intent.
     *
     * <p>This intent will have 3 extras:
     * {@link #EXTRA_CONNECTION_STATE} - The current connection state.
     * {@link #EXTRA_PREVIOUS_CONNECTION_STATE}- The previous connection state.
     * {@link BluetoothDevice#EXTRA_DEVICE} - The remote device.
     *
     * {@link #EXTRA_CONNECTION_STATE} or {@link #EXTRA_PREVIOUS_CONNECTION_STATE}
     * can be any of {@link #STATE_DISCONNECTED}, {@link #STATE_CONNECTING},
     * {@link #STATE_CONNECTED}, {@link #STATE_DISCONNECTING}.
     *
     * <p>Requires {@link android.Manifest.permission#BLUETOOTH} to receive.
     */
    @SdkConstant(SdkConstantType.BROADCAST_INTENT_ACTION)
    public static final String ACTION_CONNECTION_STATE_CHANGED =
        "android.bluetooth.adapter.action.CONNECTION_STATE_CHANGED";

    /**
     * Extra used by {@link #ACTION_CONNECTION_STATE_CHANGED}
     *
     * This extra represents the current connection state.
     */
    public static final String EXTRA_CONNECTION_STATE =
        "android.bluetooth.adapter.extra.CONNECTION_STATE";

    /**
     * Extra used by {@link #ACTION_CONNECTION_STATE_CHANGED}
     *
     * This extra represents the previous connection state.
     */
    public static final String EXTRA_PREVIOUS_CONNECTION_STATE =
          "android.bluetooth.adapter.extra.PREVIOUS_CONNECTION_STATE";

    /**
     * Broadcast Action: The Bluetooth adapter state has changed in LE only mode.
     * @hide
     */
    @SystemApi
    public static final String ACTION_BLE_STATE_CHANGED =
        "android.bluetooth.adapter.action.BLE_STATE_CHANGED";

    /**
     * Broadcast Action: The notifys Bluetooth ACL connected event. This will be
     * by BLE Always on enabled application to know the ACL_CONNECTED event
     * when Bluetooth state in STATE_BLE_ON. This denotes GATT connection
     * as Bluetooth LE is the only feature available in STATE_BLE_ON
     *
     * This is counterpart of {@link BluetoothDevice#ACTION_ACL_CONNECTED} which
     * works in Bluetooth state STATE_ON
     * @hide
     */
    public static final String ACTION_BLE_ACL_CONNECTED =
        "android.bluetooth.adapter.action.BLE_ACL_CONNECTED";

    /**
     * Broadcast Action: The notifys Bluetooth ACL connected event. This will be
     * by BLE Always on enabled application to know the ACL_DISCONNECTED event
     * when Bluetooth state in STATE_BLE_ON. This denotes GATT disconnection as Bluetooth
     * LE is the only feature available in STATE_BLE_ON
     *
     * This is counterpart of {@link BluetoothDevice#ACTION_ACL_DISCONNECTED} which
     * works in Bluetooth state STATE_ON
     * @hide
     */
    public static final String ACTION_BLE_ACL_DISCONNECTED =
        "android.bluetooth.adapter.action.BLE_ACL_DISCONNECTED";

    /** The profile is in disconnected state */
    public static final int STATE_DISCONNECTED  = 0;
    /** The profile is in connecting state */
    public static final int STATE_CONNECTING    = 1;
    /** The profile is in connected state */
    public static final int STATE_CONNECTED     = 2;
    /** The profile is in disconnecting state */
    public static final int STATE_DISCONNECTING = 3;

    /** @hide */
    public static final String BLUETOOTH_MANAGER_SERVICE = "bluetooth_manager";
    private final IBinder mToken;


    /** When creating a ServerSocket using listenUsingRfcommOn() or
     *  listenUsingL2capOn() use SOCKET_CHANNEL_AUTO_STATIC to create
     *  a ServerSocket that auto assigns a channel number to the first
     *  bluetooth socket.
     *  The channel number assigned to this first Bluetooth Socket will
     *  be stored in the ServerSocket, and reused for subsequent Bluetooth
     *  sockets.
     * @hide */
    public static final int SOCKET_CHANNEL_AUTO_STATIC_NO_SDP = -2;


    private static final int ADDRESS_LENGTH = 17;

    /**
     * Lazily initialized singleton. Guaranteed final after first object
     * constructed.
     */
    private static BluetoothAdapter sAdapter;

    private static BluetoothLeScanner sBluetoothLeScanner;
    private static BluetoothLeAdvertiser sBluetoothLeAdvertiser;

    private final IBluetoothManager mManagerService;
    private IBluetooth mService;
    private final ReentrantReadWriteLock mServiceLock =
        new ReentrantReadWriteLock();

    private final Object mLock = new Object();
    private final Map<LeScanCallback, ScanCallback> mLeScanClients;

    /**
     * Get a handle to the default local Bluetooth adapter.
     * <p>Currently Android only supports one Bluetooth adapter, but the API
     * could be extended to support more. This will always return the default
     * adapter.
     * @return the default local adapter, or null if Bluetooth is not supported
     *         on this hardware platform
     */
    public static synchronized BluetoothAdapter getDefaultAdapter() {
        if (sAdapter == null) {
            IBinder b = ServiceManager.getService(BLUETOOTH_MANAGER_SERVICE);
            if (b != null) {
                IBluetoothManager managerService = IBluetoothManager.Stub.asInterface(b);
                sAdapter = new BluetoothAdapter(managerService);
            } else {
                Log.e(TAG, "Bluetooth binder is null");
            }
        }
        return sAdapter;
    }

    /**
     * Use {@link #getDefaultAdapter} to get the BluetoothAdapter instance.
     */
    BluetoothAdapter(IBluetoothManager managerService) {

        if (managerService == null) {
            throw new IllegalArgumentException("bluetooth manager service is null");
        }
        try {
            mServiceLock.writeLock().lock();
            mService = managerService.registerAdapter(mManagerCallback);
        } catch (RemoteException e) {
            Log.e(TAG, "", e);
        } finally {
            mServiceLock.writeLock().unlock();
        }
        mManagerService = managerService;
        mLeScanClients = new HashMap<LeScanCallback, ScanCallback>();
        mToken = new Binder();
    }

    /**
     * Get a {@link BluetoothDevice} object for the given Bluetooth hardware
     * address.
     * <p>Valid Bluetooth hardware addresses must be upper case, in a format
     * such as "00:11:22:33:AA:BB". The helper {@link #checkBluetoothAddress} is
     * available to validate a Bluetooth address.
     * <p>A {@link BluetoothDevice} will always be returned for a valid
     * hardware address, even if this adapter has never seen that device.
     *
     * @param address valid Bluetooth MAC address
     * @throws IllegalArgumentException if address is invalid
     */
    public BluetoothDevice getRemoteDevice(String address) {
        return new BluetoothDevice(address);
    }

    /**
     * Get a {@link BluetoothDevice} object for the given Bluetooth hardware
     * address.
     * <p>Valid Bluetooth hardware addresses must be 6 bytes. This method
     * expects the address in network byte order (MSB first).
     * <p>A {@link BluetoothDevice} will always be returned for a valid
     * hardware address, even if this adapter has never seen that device.
     *
     * @param address Bluetooth MAC address (6 bytes)
     * @throws IllegalArgumentException if address is invalid
     */
    public BluetoothDevice getRemoteDevice(byte[] address) {
        if (address == null || address.length != 6) {
            throw new IllegalArgumentException("Bluetooth address must have 6 bytes");
        }
        return new BluetoothDevice(String.format(Locale.US, "%02X:%02X:%02X:%02X:%02X:%02X",
                address[0], address[1], address[2], address[3], address[4], address[5]));
    }

    /**
     * Returns a {@link BluetoothLeAdvertiser} object for Bluetooth LE Advertising operations.
     * Will return null if Bluetooth is turned off or if Bluetooth LE Advertising is not
     * supported on this device.
     * <p>
     * Use {@link #isMultipleAdvertisementSupported()} to check whether LE Advertising is supported
     * on this device before calling this method.
     */
    public BluetoothLeAdvertiser getBluetoothLeAdvertiser() {
        if (!getLeAccess()) return null;
        synchronized(mLock) {
            if (sBluetoothLeAdvertiser == null) {
                sBluetoothLeAdvertiser = new BluetoothLeAdvertiser(mManagerService);
            }
        }
        return sBluetoothLeAdvertiser;
    }

    /**
     * Returns a {@link BluetoothLeScanner} object for Bluetooth LE scan operations.
     */
    public BluetoothLeScanner getBluetoothLeScanner() {
        if (!getLeAccess()) return null;
        synchronized(mLock) {
            if (sBluetoothLeScanner == null) {
                sBluetoothLeScanner = new BluetoothLeScanner(mManagerService);
            }
        }
        return sBluetoothLeScanner;
    }

    /**
     * Return true if Bluetooth is currently enabled and ready for use.
     * <p>Equivalent to:
     * <code>getBluetoothState() == STATE_ON</code>
     * <p>Requires {@link android.Manifest.permission#BLUETOOTH}
     *
     * @return true if the local adapter is turned on
     */
    @RequiresPermission(Manifest.permission.BLUETOOTH)
    public boolean isEnabled() {
        try {
            mServiceLock.readLock().lock();
            if (mService != null) return mService.isEnabled();
        } catch (RemoteException e) {
            Log.e(TAG, "", e);
        } finally {
            mServiceLock.readLock().unlock();
        }

        return false;
    }

    /**
     * Return true if Bluetooth LE(Always BLE On feature) is currently
     * enabled and ready for use
     * <p>This returns true if current state is either STATE_ON or STATE_BLE_ON
     *
     * @return true if the local Bluetooth LE adapter is turned on
     * @hide
     */
    @SystemApi
    public boolean isLeEnabled() {
       final int state = getLeState();
       if (DBG) Log.d(TAG, "isLeEnabled(): " + BluetoothAdapter.nameForState(state));
       return (state == BluetoothAdapter.STATE_ON || state == BluetoothAdapter.STATE_BLE_ON);
    }

    /**
     * Performs action based on user action to turn BT ON
     * or OFF if BT is in BLE_ON state
     */
    private void notifyUserAction(boolean enable) {
        try {
            mServiceLock.readLock().lock();
            if (mService == null) {
                Log.e(TAG, "mService is null");
                return;
            }
            if (enable) {
                mService.onLeServiceUp(); //NA:TODO implementation pending
            } else {
                mService.onBrEdrDown(); //NA:TODO implementation pending
            }
        } catch (RemoteException e) {
            Log.e(TAG, "", e);
        } finally {
            mServiceLock.readLock().unlock();
        }
    }

    /**
     * Turns off Bluetooth LE which was earlier turned on by calling EnableBLE().
     *
     * <p> If the internal Adapter state is STATE_BLE_ON, this would trigger the transition
     * to STATE_OFF and completely shut-down Bluetooth
     *
     * <p> If the Adapter state is STATE_ON, This would unregister the existance of
     * special Bluetooth LE application and hence the further turning off of Bluetooth
     * from UI would ensure the complete turn-off of Bluetooth rather than staying back
     * BLE only state
     *
     * <p>This is an asynchronous call: it will return immediately, and
     * clients should listen for {@link #ACTION_BLE_STATE_CHANGED}
     * to be notified of subsequent adapter state changes If this call returns
     * true, then the adapter state will immediately transition from {@link
     * #STATE_ON} to {@link #STATE_TURNING_OFF}, and some time
     * later transition to either {@link #STATE_BLE_ON} or {@link
     * #STATE_OFF} based on the existance of the further Always BLE ON enabled applications
     * If this call returns false then there was an
     * immediate problem that will prevent the QAdapter from being turned off -
     * such as the QAadapter already being turned off.
     *
     * @return true to indicate success, or false on
     *         immediate error
     * @hide
     */
    @SystemApi
    public boolean disableBLE() {
        if (!isBleScanAlwaysAvailable()) return false;

        int state = getLeState();
        if (state == BluetoothAdapter.STATE_ON) {
            if (DBG) Log.d (TAG, "STATE_ON: shouldn't disable");
            try {
                mManagerService.updateBleAppCount(mToken, false);
            } catch (RemoteException e) {
                Log.e(TAG, "", e);
            }
            return true;

        } else if (state == BluetoothAdapter.STATE_BLE_ON) {
            if (DBG) Log.d (TAG, "STATE_BLE_ON");
            int bleAppCnt = 0;
            try {
                bleAppCnt = mManagerService.updateBleAppCount(mToken, false);
            } catch (RemoteException e) {
                Log.e(TAG, "", e);
            }
            if (bleAppCnt == 0) {
                // Disable only if there are no other clients
                notifyUserAction(false);
            }
            return true;
        }

        if (DBG) Log.d (TAG, "STATE_OFF: Already disabled");
        return false;
    }

    /**
     * Special Applications who want to only turn on Bluetooth Low Energy (BLE) would
     * EnableBLE, EnableBLE brings-up Bluetooth so that application can access
     * only LE related feature (Bluetooth GATT layers interfaces using the respective class)
     * EnableBLE in turn registers the existance of a special App which wants to
     * turn on Bluetooth Low enrgy part without making it visible at the settings UI
     * as Bluetooth ON.
     * <p>Invoking EnableBLE when Bluetooth is already in ON state, would just registers
     * the existance of special Application and doesn't do anything to current BT state.
     * when user turn OFF Bluetooth from UI, if there is an existance of special app, Bluetooth
     * would stay in BLE_ON state so that LE features are still acessible to the special
     * Applications.
     *
     * <p>This is an asynchronous call: it will return immediately, and
     * clients should listen for {@link #ACTION_BLE_STATE_CHANGED}
     * to be notified of subsequent adapter state changes. If this call returns
     * true, then the adapter state will immediately transition from {@link
     * #STATE_OFF} to {@link #STATE_BLE_TURNING_ON}, and some time
     * later transition to either {@link #STATE_OFF} or {@link
     * #STATE_BLE_ON}. If this call returns false then there was an
     * immediate problem that will prevent the adapter from being turned on -
     * such as Airplane mode, or the adapter is already turned on.
     * (@link #ACTION_BLE_STATE_CHANGED) returns the Bluetooth Adapter's various
     * states, It includes all the classic Bluetooth Adapter states along with
     * internal BLE only states
     *
     * @return true to indicate Bluetooth LE start-up has begun, or false on
     *         immediate error
     * @hide
     */
    @SystemApi
    public boolean enableBLE() {
        if (!isBleScanAlwaysAvailable()) return false;

        try {
            mManagerService.updateBleAppCount(mToken, true);
            if (isLeEnabled()) {
                if (DBG) Log.d(TAG, "enableBLE(): Bluetooth already enabled");
                return true;
            }
            if (DBG) Log.d(TAG, "enableBLE(): Calling enable");
            return mManagerService.enable();
        } catch (RemoteException e) {
            Log.e(TAG, "", e);
        }

        return false;
    }

    /**
     * Get the current state of the local Bluetooth adapter.
     * <p>Possible return values are
     * {@link #STATE_OFF},
     * {@link #STATE_TURNING_ON},
     * {@link #STATE_ON},
     * {@link #STATE_TURNING_OFF}.
     * <p>Requires {@link android.Manifest.permission#BLUETOOTH}
     *
     * @return current state of Bluetooth adapter
     */
    @RequiresPermission(Manifest.permission.BLUETOOTH)
    @AdapterState
    public int getState() {
        int state = BluetoothAdapter.STATE_OFF;

        try {
            mServiceLock.readLock().lock();
            if (mService != null) {
                state = mService.getState();
            }
        } catch (RemoteException e) {
            Log.e(TAG, "", e);
        } finally {
            mServiceLock.readLock().unlock();
        }

        // Consider all internal states as OFF
        if (state == BluetoothAdapter.STATE_BLE_ON
            || state == BluetoothAdapter.STATE_BLE_TURNING_ON
            || state == BluetoothAdapter.STATE_BLE_TURNING_OFF) {
            if (VDBG) Log.d(TAG, "Consider " + BluetoothAdapter.nameForState(state) + " state as OFF");
            state = BluetoothAdapter.STATE_OFF;
        }
        if (VDBG) Log.d(TAG, "" + hashCode() + ": getState(). Returning " + BluetoothAdapter.nameForState(state));
        return state;
    }

    /**
     * Get the current state of the local Bluetooth adapter
     * <p>This returns current internal state of Adapter including LE ON/OFF
     *
     * <p>Possible return values are
     * {@link #STATE_OFF},
     * {@link #STATE_BLE_TURNING_ON},
     * {@link #STATE_BLE_ON},
     * {@link #STATE_TURNING_ON},
     * {@link #STATE_ON},
     * {@link #STATE_TURNING_OFF},
     * {@link #STATE_BLE_TURNING_OFF}.
     * <p>Requires {@link android.Manifest.permission#BLUETOOTH}
     *
     * @return current state of Bluetooth adapter
     * @hide
     */
    @RequiresPermission(Manifest.permission.BLUETOOTH)
    @AdapterState
    public int getLeState() {
        int state = BluetoothAdapter.STATE_OFF;

        try {
            mServiceLock.readLock().lock();
            if (mService != null) {
                state = mService.getState();
            }
        } catch (RemoteException e) {
            Log.e(TAG, "", e);
        } finally {
            mServiceLock.readLock().unlock();
        }

        if (VDBG) Log.d(TAG,"getLeState() returning " + BluetoothAdapter.nameForState(state));
        return state;
    }

    boolean getLeAccess() {
        if (getLeState() == STATE_ON)
            return true;

        else if (getLeState() == STATE_BLE_ON)
            return true; // TODO: FILTER SYSTEM APPS HERE <--

        return false;
    }

    /**
     * Turn on the local Bluetooth adapter&mdash;do not use without explicit
     * user action to turn on Bluetooth.
     * <p>This powers on the underlying Bluetooth hardware, and starts all
     * Bluetooth system services.
     * <p class="caution"><strong>Bluetooth should never be enabled without
     * direct user consent</strong>. If you want to turn on Bluetooth in order
     * to create a wireless connection, you should use the {@link
     * #ACTION_REQUEST_ENABLE} Intent, which will raise a dialog that requests
     * user permission to turn on Bluetooth. The {@link #enable()} method is
     * provided only for applications that include a user interface for changing
     * system settings, such as a "power manager" app.</p>
     * <p>This is an asynchronous call: it will return immediately, and
     * clients should listen for {@link #ACTION_STATE_CHANGED}
     * to be notified of subsequent adapter state changes. If this call returns
     * true, then the adapter state will immediately transition from {@link
     * #STATE_OFF} to {@link #STATE_TURNING_ON}, and some time
     * later transition to either {@link #STATE_OFF} or {@link
     * #STATE_ON}. If this call returns false then there was an
     * immediate problem that will prevent the adapter from being turned on -
     * such as Airplane mode, or the adapter is already turned on.
     * <p>Requires the {@link android.Manifest.permission#BLUETOOTH_ADMIN}
     * permission
     *
     * @return true to indicate adapter startup has begun, or false on
     *         immediate error
     */
    @RequiresPermission(Manifest.permission.BLUETOOTH_ADMIN)
    public boolean enable() {
        if (isEnabled()) {
            if (DBG) Log.d(TAG, "enable(): BT already enabled!");
            return true;
        }
        try {
            return mManagerService.enable();
        } catch (RemoteException e) {Log.e(TAG, "", e);}
        return false;
    }

    /**
     * Turn off the local Bluetooth adapter&mdash;do not use without explicit
     * user action to turn off Bluetooth.
     * <p>This gracefully shuts down all Bluetooth connections, stops Bluetooth
     * system services, and powers down the underlying Bluetooth hardware.
     * <p class="caution"><strong>Bluetooth should never be disabled without
     * direct user consent</strong>. The {@link #disable()} method is
     * provided only for applications that include a user interface for changing
     * system settings, such as a "power manager" app.</p>
     * <p>This is an asynchronous call: it will return immediately, and
     * clients should listen for {@link #ACTION_STATE_CHANGED}
     * to be notified of subsequent adapter state changes. If this call returns
     * true, then the adapter state will immediately transition from {@link
     * #STATE_ON} to {@link #STATE_TURNING_OFF}, and some time
     * later transition to either {@link #STATE_OFF} or {@link
     * #STATE_ON}. If this call returns false then there was an
     * immediate problem that will prevent the adapter from being turned off -
     * such as the adapter already being turned off.
     * <p>Requires the {@link android.Manifest.permission#BLUETOOTH_ADMIN}
     * permission
     *
     * @return true to indicate adapter shutdown has begun, or false on
     *         immediate error
     */
    @RequiresPermission(Manifest.permission.BLUETOOTH_ADMIN)
    public boolean disable() {
        try {
            return mManagerService.disable(true);
        } catch (RemoteException e) {Log.e(TAG, "", e);}
        return false;
    }

    /**
     * Turn off the local Bluetooth adapter and don't persist the setting.
     *
     * <p>Requires the {@link android.Manifest.permission#BLUETOOTH_ADMIN}
     * permission
     *
     * @return true to indicate adapter shutdown has begun, or false on
     *         immediate error
     * @hide
     */
    public boolean disable(boolean persist) {

        try {
            return mManagerService.disable(persist);
        } catch (RemoteException e) {Log.e(TAG, "", e);}
        return false;
    }

    /**
     * Returns the hardware address of the local Bluetooth adapter.
     * <p>For example, "00:11:22:AA:BB:CC".
     * <p>Requires {@link android.Manifest.permission#BLUETOOTH}
     *
     * @return Bluetooth hardware address as string
     */
    @RequiresPermission(Manifest.permission.BLUETOOTH)
    public String getAddress() {
        try {
            return mManagerService.getAddress();
        } catch (RemoteException e) {Log.e(TAG, "", e);}
        return null;
    }

    /**
     * Get the friendly Bluetooth name of the local Bluetooth adapter.
     * <p>This name is visible to remote Bluetooth devices.
     * <p>Requires {@link android.Manifest.permission#BLUETOOTH}
     *
     * @return the Bluetooth name, or null on error
     */
    public String getName() {
        try {
            return mManagerService.getName();
        } catch (RemoteException e) {Log.e(TAG, "", e);}
        return null;
    }

    /**
     * enable or disable Bluetooth HCI snoop log.
     *
     * <p>Requires the {@link android.Manifest.permission#BLUETOOTH_ADMIN}
     * permission
     *
     * @return true to indicate configure HCI log successfully, or false on
     *         immediate error
     * @hide
     */
    public boolean configHciSnoopLog(boolean enable) {
        try {
            mServiceLock.readLock().lock();
            if (mService != null) return mService.configHciSnoopLog(enable);
        } catch (RemoteException e) {
            Log.e(TAG, "", e);
        } finally {
            mServiceLock.readLock().unlock();
        }
        return false;
    }

    /**
     * Factory reset bluetooth settings.
     *
     * <p>Requires the {@link android.Manifest.permission#BLUETOOTH_PRIVILEGED}
     * permission
     *
     * @return true to indicate that the config file was successfully cleared
     *
     * @hide
     */
    public boolean factoryReset() {
        try {
            mServiceLock.readLock().lock();
            if (mService != null) {
                return mService.factoryReset();
            }
            SystemProperties.set("persist.bluetooth.factoryreset", "true");
        } catch (RemoteException e) {
            Log.e(TAG, "", e);
        } finally {
            mServiceLock.readLock().unlock();
        }
        return false;
    }

    /**
     * Get the UUIDs supported by the local Bluetooth adapter.
     *
     * <p>Requires {@link android.Manifest.permission#BLUETOOTH}
     *
     * @return the UUIDs supported by the local Bluetooth Adapter.
     * @hide
     */
    public ParcelUuid[] getUuids() {
        if (getState() != STATE_ON) return null;
        try {
            mServiceLock.readLock().lock();
            if (mService != null) return mService.getUuids();
        } catch (RemoteException e) {
            Log.e(TAG, "", e);
        } finally {
            mServiceLock.readLock().unlock();
        }
        return null;
    }

    /**
     * Set the friendly Bluetooth name of the local Bluetooth adapter.
     * <p>This name is visible to remote Bluetooth devices.
     * <p>Valid Bluetooth names are a maximum of 248 bytes using UTF-8
     * encoding, although many remote devices can only display the first
     * 40 characters, and some may be limited to just 20.
     * <p>If Bluetooth state is not {@link #STATE_ON}, this API
     * will return false. After turning on Bluetooth,
     * wait for {@link #ACTION_STATE_CHANGED} with {@link #STATE_ON}
     * to get the updated value.
     * <p>Requires {@link android.Manifest.permission#BLUETOOTH_ADMIN}
     *
     * @param name a valid Bluetooth name
     * @return     true if the name was set, false otherwise
     */
    @RequiresPermission(Manifest.permission.BLUETOOTH_ADMIN)
    public boolean setName(String name) {
        if (getState() != STATE_ON) return false;
        try {
            mServiceLock.readLock().lock();
            if (mService != null) return mService.setName(name);
        } catch (RemoteException e) {
            Log.e(TAG, "", e);
        } finally {
            mServiceLock.readLock().unlock();
        }
        return false;
    }

    /**
     * Get the current Bluetooth scan mode of the local Bluetooth adapter.
     * <p>The Bluetooth scan mode determines if the local adapter is
     * connectable and/or discoverable from remote Bluetooth devices.
     * <p>Possible values are:
     * {@link #SCAN_MODE_NONE},
     * {@link #SCAN_MODE_CONNECTABLE},
     * {@link #SCAN_MODE_CONNECTABLE_DISCOVERABLE}.
     * <p>If Bluetooth state is not {@link #STATE_ON}, this API
     * will return {@link #SCAN_MODE_NONE}. After turning on Bluetooth,
     * wait for {@link #ACTION_STATE_CHANGED} with {@link #STATE_ON}
     * to get the updated value.
     * <p>Requires {@link android.Manifest.permission#BLUETOOTH}
     *
     * @return scan mode
     */
    @RequiresPermission(Manifest.permission.BLUETOOTH)
    @ScanMode
    public int getScanMode() {
        if (getState() != STATE_ON) return SCAN_MODE_NONE;
        try {
            mServiceLock.readLock().lock();
            if (mService != null) return mService.getScanMode();
        } catch (RemoteException e) {
            Log.e(TAG, "", e);
        } finally {
            mServiceLock.readLock().unlock();
        }
        return SCAN_MODE_NONE;
    }

    /**
     * Set the Bluetooth scan mode of the local Bluetooth adapter.
     * <p>The Bluetooth scan mode determines if the local adapter is
     * connectable and/or discoverable from remote Bluetooth devices.
     * <p>For privacy reasons, discoverable mode is automatically turned off
     * after <code>duration</code> seconds. For example, 120 seconds should be
     * enough for a remote device to initiate and complete its discovery
     * process.
     * <p>Valid scan mode values are:
     * {@link #SCAN_MODE_NONE},
     * {@link #SCAN_MODE_CONNECTABLE},
     * {@link #SCAN_MODE_CONNECTABLE_DISCOVERABLE}.
     * <p>If Bluetooth state is not {@link #STATE_ON}, this API
     * will return false. After turning on Bluetooth,
     * wait for {@link #ACTION_STATE_CHANGED} with {@link #STATE_ON}
     * to get the updated value.
     * <p>Requires {@link android.Manifest.permission#WRITE_SECURE_SETTINGS}
     * <p>Applications cannot set the scan mode. They should use
     * <code>startActivityForResult(
     * BluetoothAdapter.ACTION_REQUEST_DISCOVERABLE})
     * </code>instead.
     *
     * @param mode valid scan mode
     * @param duration time in seconds to apply scan mode, only used for
     *                 {@link #SCAN_MODE_CONNECTABLE_DISCOVERABLE}
     * @return     true if the scan mode was set, false otherwise
     * @hide
     */
    public boolean setScanMode(@ScanMode int mode, int duration) {
        if (getState() != STATE_ON) return false;
        try {
            mServiceLock.readLock().lock();
            if (mService != null) return mService.setScanMode(mode, duration);
        } catch (RemoteException e) {
            Log.e(TAG, "", e);
        } finally {
            mServiceLock.readLock().unlock();
        }
        return false;
    }

    /** @hide */
    public boolean setScanMode(int mode) {
        if (getState() != STATE_ON) return false;
        /* getDiscoverableTimeout() to use the latest from NV than use 0 */
        return setScanMode(mode, getDiscoverableTimeout());
    }

    /** @hide */
    public int getDiscoverableTimeout() {
        if (getState() != STATE_ON) return -1;
        try {
            mServiceLock.readLock().lock();
            if (mService != null) return mService.getDiscoverableTimeout();
        } catch (RemoteException e) {
            Log.e(TAG, "", e);
        } finally {
            mServiceLock.readLock().unlock();
        }
        return -1;
    }

    /** @hide */
    public void setDiscoverableTimeout(int timeout) {
        if (getState() != STATE_ON) return;
        try {
            mServiceLock.readLock().lock();
            if (mService != null) mService.setDiscoverableTimeout(timeout);
        } catch (RemoteException e) {
            Log.e(TAG, "", e);
        } finally {
            mServiceLock.readLock().unlock();
        }
    }

    /**
     * Start the remote device discovery process.
     * <p>The discovery process usually involves an inquiry scan of about 12
     * seconds, followed by a page scan of each new device to retrieve its
     * Bluetooth name.
     * <p>This is an asynchronous call, it will return immediately. Register
     * for {@link #ACTION_DISCOVERY_STARTED} and {@link
     * #ACTION_DISCOVERY_FINISHED} intents to determine exactly when the
     * discovery starts and completes. Register for {@link
     * BluetoothDevice#ACTION_FOUND} to be notified as remote Bluetooth devices
     * are found.
     * <p>Device discovery is a heavyweight procedure. New connections to
     * remote Bluetooth devices should not be attempted while discovery is in
     * progress, and existing connections will experience limited bandwidth
     * and high latency. Use {@link #cancelDiscovery()} to cancel an ongoing
     * discovery. Discovery is not managed by the Activity,
     * but is run as a system service, so an application should always call
     * {@link BluetoothAdapter#cancelDiscovery()} even if it
     * did not directly request a discovery, just to be sure.
     * <p>Device discovery will only find remote devices that are currently
     * <i>discoverable</i> (inquiry scan enabled). Many Bluetooth devices are
     * not discoverable by default, and need to be entered into a special mode.
     * <p>If Bluetooth state is not {@link #STATE_ON}, this API
     * will return false. After turning on Bluetooth,
     * wait for {@link #ACTION_STATE_CHANGED} with {@link #STATE_ON}
     * to get the updated value.
     * <p>Requires {@link android.Manifest.permission#BLUETOOTH_ADMIN}.
     *
     * @return true on success, false on error
     */
    @RequiresPermission(Manifest.permission.BLUETOOTH_ADMIN)
    public boolean startDiscovery() {
        if (getState() != STATE_ON) return false;
        try {
            mServiceLock.readLock().lock();
            if (mService != null) return mService.startDiscovery();
        } catch (RemoteException e) {
            Log.e(TAG, "", e);
        } finally {
            mServiceLock.readLock().unlock();
        }
        return false;
    }

    /**
     * Cancel the current device discovery process.
     * <p>Requires {@link android.Manifest.permission#BLUETOOTH_ADMIN}.
     * <p>Because discovery is a heavyweight procedure for the Bluetooth
     * adapter, this method should always be called before attempting to connect
     * to a remote device with {@link
     * android.bluetooth.BluetoothSocket#connect()}. Discovery is not managed by
     * the  Activity, but is run as a system service, so an application should
     * always call cancel discovery even if it did not directly request a
     * discovery, just to be sure.
     * <p>If Bluetooth state is not {@link #STATE_ON}, this API
     * will return false. After turning on Bluetooth,
     * wait for {@link #ACTION_STATE_CHANGED} with {@link #STATE_ON}
     * to get the updated value.
     *
     * @return true on success, false on error
     */
    @RequiresPermission(Manifest.permission.BLUETOOTH_ADMIN)
    public boolean cancelDiscovery() {
        if (getState() != STATE_ON) return false;
        try {
            mServiceLock.readLock().lock();
            if (mService != null) return mService.cancelDiscovery();
        } catch (RemoteException e) {
            Log.e(TAG, "", e);
        } finally {
            mServiceLock.readLock().unlock();
        }
        return false;
    }

    /**
     * Return true if the local Bluetooth adapter is currently in the device
     * discovery process.
     * <p>Device discovery is a heavyweight procedure. New connections to
     * remote Bluetooth devices should not be attempted while discovery is in
     * progress, and existing connections will experience limited bandwidth
     * and high latency. Use {@link #cancelDiscovery()} to cancel an ongoing
     * discovery.
     * <p>Applications can also register for {@link #ACTION_DISCOVERY_STARTED}
     * or {@link #ACTION_DISCOVERY_FINISHED} to be notified when discovery
     * starts or completes.
     * <p>If Bluetooth state is not {@link #STATE_ON}, this API
     * will return false. After turning on Bluetooth,
     * wait for {@link #ACTION_STATE_CHANGED} with {@link #STATE_ON}
     * to get the updated value.
     * <p>Requires {@link android.Manifest.permission#BLUETOOTH}.
     *
     * @return true if discovering
     */
    @RequiresPermission(Manifest.permission.BLUETOOTH)
    public boolean isDiscovering() {
        if (getState() != STATE_ON) return false;
        try {
            mServiceLock.readLock().lock();
            if (mService != null) return mService.isDiscovering();
        } catch (RemoteException e) {
            Log.e(TAG, "", e);
        } finally {
            mServiceLock.readLock().unlock();
        }
        return false;
    }

    /**
     * Return true if the multi advertisement is supported by the chipset
     *
     * @return true if Multiple Advertisement feature is supported
     */
    public boolean isMultipleAdvertisementSupported() {
        if (getState() != STATE_ON) return false;
        try {
            mServiceLock.readLock().lock();
            if (mService != null) return mService.isMultiAdvertisementSupported();
        } catch (RemoteException e) {
            Log.e(TAG, "failed to get isMultipleAdvertisementSupported, error: ", e);
        } finally {
            mServiceLock.readLock().unlock();
        }
        return false;
    }

    /**
     * Returns {@code true} if BLE scan is always available, {@code false} otherwise. <p>
     *
     * If this returns {@code true}, application can issue {@link BluetoothLeScanner#startScan} and
     * fetch scan results even when Bluetooth is turned off.<p>
     *
     * To change this setting, use {@link #ACTION_REQUEST_BLE_SCAN_ALWAYS_AVAILABLE}.
     *
     * @hide
     */
    @SystemApi
    public boolean isBleScanAlwaysAvailable() {
        try {
            return mManagerService.isBleScanAlwaysAvailable();
        } catch (RemoteException e) {
            Log.e(TAG, "remote expection when calling isBleScanAlwaysAvailable", e);
            return false;
        }
    }

    /**
     * Return true if offloaded filters are supported
     *
     * @return true if chipset supports on-chip filtering
     */
    public boolean isOffloadedFilteringSupported() {
        if (!getLeAccess()) return false;
        try {
            mServiceLock.readLock().lock();
            if (mService != null) return mService.isOffloadedFilteringSupported();
        } catch (RemoteException e) {
            Log.e(TAG, "failed to get isOffloadedFilteringSupported, error: ", e);
        } finally {
            mServiceLock.readLock().unlock();
        }
        return false;
    }

    /**
     * Return true if offloaded scan batching is supported
     *
     * @return true if chipset supports on-chip scan batching
     */
    public boolean isOffloadedScanBatchingSupported() {
        if (!getLeAccess()) return false;
        try {
            mServiceLock.readLock().lock();
            if (mService != null) return mService.isOffloadedScanBatchingSupported();
        } catch (RemoteException e) {
            Log.e(TAG, "failed to get isOffloadedScanBatchingSupported, error: ", e);
        } finally {
            mServiceLock.readLock().unlock();
        }
        return false;
    }

    /**
     * Return true if hardware has entries available for matching beacons
     *
     * @return true if there are hw entries available for matching beacons
     * @hide
     */
    public boolean isHardwareTrackingFiltersAvailable() {
        if (!getLeAccess()) return false;
        try {
            IBluetoothGatt iGatt = mManagerService.getBluetoothGatt();
            if (iGatt == null) {
                // BLE is not supported
                return false;
            }
            return (iGatt.numHwTrackFiltersAvailable() != 0);
        } catch (RemoteException e) {
            Log.e(TAG, "", e);
        }
        return false;
    }

    /**
     * Return the record of {@link BluetoothActivityEnergyInfo} object that
     * has the activity and energy info. This can be used to ascertain what
     * the controller has been up to, since the last sample.
     * @param updateType Type of info, cached vs refreshed.
     *
     * @return a record with {@link BluetoothActivityEnergyInfo} or null if
     * report is unavailable or unsupported
     * @deprecated use the asynchronous
     * {@link #requestControllerActivityEnergyInfo(ResultReceiver)} instead.
     * @hide
     */
    @Deprecated
    public BluetoothActivityEnergyInfo getControllerActivityEnergyInfo(int updateType) {
        SynchronousResultReceiver receiver = new SynchronousResultReceiver();
        requestControllerActivityEnergyInfo(receiver);
        try {
            SynchronousResultReceiver.Result result = receiver.awaitResult(1000);
            if (result.bundle != null) {
                return result.bundle.getParcelable(BatteryStats.RESULT_RECEIVER_CONTROLLER_KEY);
            }
        } catch (TimeoutException e) {
            Log.e(TAG, "getControllerActivityEnergyInfo timed out");
        }
        return null;
    }

    /**
     * Request the record of {@link BluetoothActivityEnergyInfo} object that
     * has the activity and energy info. This can be used to ascertain what
     * the controller has been up to, since the last sample.
     *
     * A null value for the activity info object may be sent if the bluetooth service is
     * unreachable or the device does not support reporting such information.
     *
     * @param result The callback to which to send the activity info.
     * @hide
     */
    public void requestControllerActivityEnergyInfo(ResultReceiver result) {
        try {
            mServiceLock.readLock().lock();
            if (mService != null) {
                mService.requestActivityInfo(result);
                result = null;
            }
        } catch (RemoteException e) {
            Log.e(TAG, "getControllerActivityEnergyInfoCallback: " + e);
        } finally {
            mServiceLock.readLock().unlock();
            if (result != null) {
                // Only send an immediate result if we failed.
                result.send(0, null);
            }
        }
    }

    /**
     * Return the set of {@link BluetoothDevice} objects that are bonded
     * (paired) to the local adapter.
     * <p>If Bluetooth state is not {@link #STATE_ON}, this API
     * will return an empty set. After turning on Bluetooth,
     * wait for {@link #ACTION_STATE_CHANGED} with {@link #STATE_ON}
     * to get the updated value.
     * <p>Requires {@link android.Manifest.permission#BLUETOOTH}.
     *
     * @return unmodifiable set of {@link BluetoothDevice}, or null on error
     */
    @RequiresPermission(Manifest.permission.BLUETOOTH)
    public Set<BluetoothDevice> getBondedDevices() {
        if (getState() != STATE_ON) {
            return toDeviceSet(new BluetoothDevice[0]);
        }
        try {
            mServiceLock.readLock().lock();
            if (mService != null) return toDeviceSet(mService.getBondedDevices());
            return toDeviceSet(new BluetoothDevice[0]);
        } catch (RemoteException e) {
            Log.e(TAG, "", e);
        } finally {
            mServiceLock.readLock().unlock();
        }
        return null;
    }

    /**
     * Gets the currently supported profiles by the adapter.
     *
     *<p> This can be used to check whether a profile is supported before attempting
     * to connect to its respective proxy.
     *
     * @return a list of integers indicating the ids of supported profiles as defined in
     * {@link BluetoothProfile}.
     * @hide
     */
    public List<Integer> getSupportedProfiles() {
        final ArrayList<Integer> supportedProfiles = new ArrayList<Integer>();

        try {
            synchronized (mManagerCallback) {
                if (mService != null) {
                    final long supportedProfilesBitMask = mService.getSupportedProfiles();

                    for (int i = 0; i <= BluetoothProfile.MAX_PROFILE_ID; i++) {
                        if ((supportedProfilesBitMask & (1 << i)) != 0) {
                            supportedProfiles.add(i);
                        }
                    }
                }
            }
        } catch (RemoteException e) {
          Log.e(TAG, "getSupportedProfiles:", e);
        }
        return supportedProfiles;
    }

    /**
     * Get the current connection state of the local Bluetooth adapter.
     * This can be used to check whether the local Bluetooth adapter is connected
     * to any profile of any other remote Bluetooth Device.
     *
     * <p> Use this function along with {@link #ACTION_CONNECTION_STATE_CHANGED}
     * intent to get the connection state of the adapter.
     *
     * @return One of {@link #STATE_CONNECTED}, {@link #STATE_DISCONNECTED},
     * {@link #STATE_CONNECTING} or {@link #STATE_DISCONNECTED}
     *
     * @hide
     */
    public int getConnectionState() {
        if (getState() != STATE_ON) return BluetoothAdapter.STATE_DISCONNECTED;
        try {
            mServiceLock.readLock().lock();
            if (mService != null) return mService.getAdapterConnectionState();
        } catch (RemoteException e) {
            Log.e(TAG, "getConnectionState:", e);
        } finally {
            mServiceLock.readLock().unlock();
        }
        return BluetoothAdapter.STATE_DISCONNECTED;
    }

    /**
     * Get the current connection state of a profile.
     * This function can be used to check whether the local Bluetooth adapter
     * is connected to any remote device for a specific profile.
     * Profile can be one of {@link BluetoothProfile#HEALTH}, {@link BluetoothProfile#HEADSET},
     * {@link BluetoothProfile#A2DP}.
     *
     * <p>Requires {@link android.Manifest.permission#BLUETOOTH}.
     *
     * <p> Return value can be one of
     * {@link BluetoothProfile#STATE_DISCONNECTED},
     * {@link BluetoothProfile#STATE_CONNECTING},
     * {@link BluetoothProfile#STATE_CONNECTED},
     * {@link BluetoothProfile#STATE_DISCONNECTING}
     */
    @RequiresPermission(Manifest.permission.BLUETOOTH)
    public int getProfileConnectionState(int profile) {
        if (getState() != STATE_ON) return BluetoothProfile.STATE_DISCONNECTED;
        try {
            mServiceLock.readLock().lock();
            if (mService != null) return mService.getProfileConnectionState(profile);
        } catch (RemoteException e) {
            Log.e(TAG, "getProfileConnectionState:", e);
        } finally {
            mServiceLock.readLock().unlock();
        }
        return BluetoothProfile.STATE_DISCONNECTED;
    }

    /**
     * Create a listening, secure RFCOMM Bluetooth socket.
     * <p>A remote device connecting to this socket will be authenticated and
     * communication on this socket will be encrypted.
     * <p>Use {@link BluetoothServerSocket#accept} to retrieve incoming
     * connections from a listening {@link BluetoothServerSocket}.
     * <p>Valid RFCOMM channels are in range 1 to 30.
     * <p>Requires {@link android.Manifest.permission#BLUETOOTH_ADMIN}
     * @param channel RFCOMM channel to listen on
     * @return a listening RFCOMM BluetoothServerSocket
     * @throws IOException on error, for example Bluetooth not available, or
     *                     insufficient permissions, or channel in use.
     * @hide
     */
    public BluetoothServerSocket listenUsingRfcommOn(int channel) throws IOException {
        return listenUsingRfcommOn(channel, false, false);
    }

    /**
     * Create a listening, secure RFCOMM Bluetooth socket.
     * <p>A remote device connecting to this socket will be authenticated and
     * communication on this socket will be encrypted.
     * <p>Use {@link BluetoothServerSocket#accept} to retrieve incoming
     * connections from a listening {@link BluetoothServerSocket}.
     * <p>Valid RFCOMM channels are in range 1 to 30.
     * <p>Requires {@link android.Manifest.permission#BLUETOOTH_ADMIN}
     * <p>To auto assign a channel without creating a SDP record use
     * {@link SOCKET_CHANNEL_AUTO_STATIC_NO_SDP} as channel number.
     * @param channel RFCOMM channel to listen on
     * @param mitm    enforce man-in-the-middle protection for authentication.
     * @param min16DigitPin enforce a pin key length og minimum 16 digit for sec mode 2 connections.
     * @return a listening RFCOMM BluetoothServerSocket
     * @throws IOException on error, for example Bluetooth not available, or
     *                     insufficient permissions, or channel in use.
     * @hide
     */
    public BluetoothServerSocket listenUsingRfcommOn(int channel, boolean mitm,
            boolean min16DigitPin)
            throws IOException {
        BluetoothServerSocket socket = new BluetoothServerSocket(
                BluetoothSocket.TYPE_RFCOMM, true, true, channel, mitm, min16DigitPin);
        int errno = socket.mSocket.bindListen();
        if (channel == SOCKET_CHANNEL_AUTO_STATIC_NO_SDP) {
            socket.setChannel(socket.mSocket.getPort());
        }
        if (errno != 0) {
            //TODO(BT): Throw the same exception error code
            // that the previous code was using.
            //socket.mSocket.throwErrnoNative(errno);
            throw new IOException("Error: " + errno);
        }
        return socket;
    }

    /**
     * Create a listening, secure RFCOMM Bluetooth socket with Service Record.
     * <p>A remote device connecting to this socket will be authenticated and
     * communication on this socket will be encrypted.
     * <p>Use {@link BluetoothServerSocket#accept} to retrieve incoming
     * connections from a listening {@link BluetoothServerSocket}.
     * <p>The system will assign an unused RFCOMM channel to listen on.
     * <p>The system will also register a Service Discovery
     * Protocol (SDP) record with the local SDP server containing the specified
     * UUID, service name, and auto-assigned channel. Remote Bluetooth devices
     * can use the same UUID to query our SDP server and discover which channel
     * to connect to. This SDP record will be removed when this socket is
     * closed, or if this application closes unexpectedly.
     * <p>Use {@link BluetoothDevice#createRfcommSocketToServiceRecord} to
     * connect to this socket from another device using the same {@link UUID}.
     * <p>Requires {@link android.Manifest.permission#BLUETOOTH}
     * @param name service name for SDP record
     * @param uuid uuid for SDP record
     * @return a listening RFCOMM BluetoothServerSocket
     * @throws IOException on error, for example Bluetooth not available, or
     *                     insufficient permissions, or channel in use.
     */
    @RequiresPermission(Manifest.permission.BLUETOOTH)
    public BluetoothServerSocket listenUsingRfcommWithServiceRecord(String name, UUID uuid)
            throws IOException {
        return createNewRfcommSocketAndRecord(name, uuid, true, true);
    }

    /**
     * Create a listening, insecure RFCOMM Bluetooth socket with Service Record.
     * <p>The link key is not required to be authenticated, i.e the communication may be
     * vulnerable to Man In the Middle attacks. For Bluetooth 2.1 devices,
     * the link will be encrypted, as encryption is mandartory.
     * For legacy devices (pre Bluetooth 2.1 devices) the link will not
     * be encrypted. Use {@link #listenUsingRfcommWithServiceRecord}, if an
     * encrypted and authenticated communication channel is desired.
     * <p>Use {@link BluetoothServerSocket#accept} to retrieve incoming
     * connections from a listening {@link BluetoothServerSocket}.
     * <p>The system will assign an unused RFCOMM channel to listen on.
     * <p>The system will also register a Service Discovery
     * Protocol (SDP) record with the local SDP server containing the specified
     * UUID, service name, and auto-assigned channel. Remote Bluetooth devices
     * can use the same UUID to query our SDP server and discover which channel
     * to connect to. This SDP record will be removed when this socket is
     * closed, or if this application closes unexpectedly.
     * <p>Use {@link BluetoothDevice#createRfcommSocketToServiceRecord} to
     * connect to this socket from another device using the same {@link UUID}.
     * <p>Requires {@link android.Manifest.permission#BLUETOOTH}
     * @param name service name for SDP record
     * @param uuid uuid for SDP record
     * @return a listening RFCOMM BluetoothServerSocket
     * @throws IOException on error, for example Bluetooth not available, or
     *                     insufficient permissions, or channel in use.
     */
    @RequiresPermission(Manifest.permission.BLUETOOTH)
    public BluetoothServerSocket listenUsingInsecureRfcommWithServiceRecord(String name, UUID uuid)
            throws IOException {
        return createNewRfcommSocketAndRecord(name, uuid, false, false);
    }

     /**
     * Create a listening, encrypted,
     * RFCOMM Bluetooth socket with Service Record.
     * <p>The link will be encrypted, but the link key is not required to be authenticated
     * i.e the communication is vulnerable to Man In the Middle attacks. Use
     * {@link #listenUsingRfcommWithServiceRecord}, to ensure an authenticated link key.
     * <p> Use this socket if authentication of link key is not possible.
     * For example, for Bluetooth 2.1 devices, if any of the devices does not have
     * an input and output capability or just has the ability to display a numeric key,
     * a secure socket connection is not possible and this socket can be used.
     * Use {@link #listenUsingInsecureRfcommWithServiceRecord}, if encryption is not required.
     * For Bluetooth 2.1 devices, the link will be encrypted, as encryption is mandartory.
     * For more details, refer to the Security Model section 5.2 (vol 3) of
     * Bluetooth Core Specification version 2.1 + EDR.
     * <p>Use {@link BluetoothServerSocket#accept} to retrieve incoming
     * connections from a listening {@link BluetoothServerSocket}.
     * <p>The system will assign an unused RFCOMM channel to listen on.
     * <p>The system will also register a Service Discovery
     * Protocol (SDP) record with the local SDP server containing the specified
     * UUID, service name, and auto-assigned channel. Remote Bluetooth devices
     * can use the same UUID to query our SDP server and discover which channel
     * to connect to. This SDP record will be removed when this socket is
     * closed, or if this application closes unexpectedly.
     * <p>Use {@link BluetoothDevice#createRfcommSocketToServiceRecord} to
     * connect to this socket from another device using the same {@link UUID}.
     * <p>Requires {@link android.Manifest.permission#BLUETOOTH}
     * @param name service name for SDP record
     * @param uuid uuid for SDP record
     * @return a listening RFCOMM BluetoothServerSocket
     * @throws IOException on error, for example Bluetooth not available, or
     *                     insufficient permissions, or channel in use.
     * @hide
     */
    public BluetoothServerSocket listenUsingEncryptedRfcommWithServiceRecord(
            String name, UUID uuid) throws IOException {
        return createNewRfcommSocketAndRecord(name, uuid, false, true);
    }


    private BluetoothServerSocket createNewRfcommSocketAndRecord(String name, UUID uuid,
            boolean auth, boolean encrypt) throws IOException {
        BluetoothServerSocket socket;
        socket = new BluetoothServerSocket(BluetoothSocket.TYPE_RFCOMM, auth,
                        encrypt, new ParcelUuid(uuid));
        socket.setServiceName(name);
        int errno = socket.mSocket.bindListen();
        if (errno != 0) {
            //TODO(BT): Throw the same exception error code
            // that the previous code was using.
            //socket.mSocket.throwErrnoNative(errno);
            throw new IOException("Error: " + errno);
        }
        return socket;
    }

    /**
     * Construct an unencrypted, unauthenticated, RFCOMM server socket.
     * Call #accept to retrieve connections to this socket.
     * @return An RFCOMM BluetoothServerSocket
     * @throws IOException On error, for example Bluetooth not available, or
     *                     insufficient permissions.
     * @hide
     */
    public BluetoothServerSocket listenUsingInsecureRfcommOn(int port) throws IOException {
        BluetoothServerSocket socket = new BluetoothServerSocket(
                BluetoothSocket.TYPE_RFCOMM, false, false, port);
        int errno = socket.mSocket.bindListen();
        if(port == SOCKET_CHANNEL_AUTO_STATIC_NO_SDP) {
            socket.setChannel(socket.mSocket.getPort());
        }
        if (errno != 0) {
            //TODO(BT): Throw the same exception error code
            // that the previous code was using.
            //socket.mSocket.throwErrnoNative(errno);
            throw new IOException("Error: " + errno);
        }
        return socket;
    }

     /**
     * Construct an encrypted, RFCOMM server socket.
     * Call #accept to retrieve connections to this socket.
     * @return An RFCOMM BluetoothServerSocket
     * @throws IOException On error, for example Bluetooth not available, or
     *                     insufficient permissions.
     * @hide
     */
    public BluetoothServerSocket listenUsingEncryptedRfcommOn(int port)
            throws IOException {
        BluetoothServerSocket socket = new BluetoothServerSocket(
                BluetoothSocket.TYPE_RFCOMM, false, true, port);
        int errno = socket.mSocket.bindListen();
        if(port == SOCKET_CHANNEL_AUTO_STATIC_NO_SDP) {
            socket.setChannel(socket.mSocket.getPort());
        }
        if (errno < 0) {
            //TODO(BT): Throw the same exception error code
            // that the previous code was using.
            //socket.mSocket.throwErrnoNative(errno);
            throw new IOException("Error: " + errno);
        }
        return socket;
    }

    /**
     * Construct a SCO server socket.
     * Call #accept to retrieve connections to this socket.
     * @return A SCO BluetoothServerSocket
     * @throws IOException On error, for example Bluetooth not available, or
     *                     insufficient permissions.
     * @hide
     */
    public static BluetoothServerSocket listenUsingScoOn() throws IOException {
        BluetoothServerSocket socket = new BluetoothServerSocket(
                BluetoothSocket.TYPE_SCO, false, false, -1);
        int errno = socket.mSocket.bindListen();
        if (errno < 0) {
            //TODO(BT): Throw the same exception error code
            // that the previous code was using.
            //socket.mSocket.throwErrnoNative(errno);
        }
        return socket;
    }

    /**
     * Construct an encrypted, authenticated, L2CAP server socket.
     * Call #accept to retrieve connections to this socket.
     * <p>To auto assign a port without creating a SDP record use
     * {@link SOCKET_CHANNEL_AUTO_STATIC_NO_SDP} as port number.
     * @param port    the PSM to listen on
     * @param mitm    enforce man-in-the-middle protection for authentication.
     * @param min16DigitPin enforce a pin key length og minimum 16 digit for sec mode 2 connections.
     * @return An L2CAP BluetoothServerSocket
     * @throws IOException On error, for example Bluetooth not available, or
     *                     insufficient permissions.
     * @hide
     */
    public BluetoothServerSocket listenUsingL2capOn(int port, boolean mitm, boolean min16DigitPin)
            throws IOException {
        BluetoothServerSocket socket = new BluetoothServerSocket(
                BluetoothSocket.TYPE_L2CAP, true, true, port, mitm, min16DigitPin);
        int errno = socket.mSocket.bindListen();
        if(port == SOCKET_CHANNEL_AUTO_STATIC_NO_SDP) {
            socket.setChannel(socket.mSocket.getPort());
        }
        if (errno != 0) {
            //TODO(BT): Throw the same exception error code
            // that the previous code was using.
            //socket.mSocket.throwErrnoNative(errno);
            throw new IOException("Error: " + errno);
        }
        return socket;
    }

    /**
     * Construct an encrypted, authenticated, L2CAP server socket.
     * Call #accept to retrieve connections to this socket.
     * <p>To auto assign a port without creating a SDP record use
     * {@link SOCKET_CHANNEL_AUTO_STATIC_NO_SDP} as port number.
     * @param port    the PSM to listen on
     * @return An L2CAP BluetoothServerSocket
     * @throws IOException On error, for example Bluetooth not available, or
     *                     insufficient permissions.
     * @hide
     */
    public BluetoothServerSocket listenUsingL2capOn(int port) throws IOException {
        return listenUsingL2capOn(port, false, false);
    }

    /**
     * Read the local Out of Band Pairing Data
     * <p>Requires {@link android.Manifest.permission#BLUETOOTH}
     *
     * @return Pair<byte[], byte[]> of Hash and Randomizer
     *
     * @hide
     */
    public Pair<byte[], byte[]> readOutOfBandData() {
        return null;
    }

    /**
     * Get the profile proxy object associated with the profile.
     *
     * <p>Profile can be one of {@link BluetoothProfile#HEALTH}, {@link BluetoothProfile#HEADSET},
     * {@link BluetoothProfile#A2DP}, {@link BluetoothProfile#GATT}, or
     * {@link BluetoothProfile#GATT_SERVER}. Clients must implement
     * {@link BluetoothProfile.ServiceListener} to get notified of
     * the connection status and to get the proxy object.
     *
     * @param context Context of the application
     * @param listener The service Listener for connection callbacks.
     * @param profile The Bluetooth profile; either {@link BluetoothProfile#HEALTH},
     *                {@link BluetoothProfile#HEADSET}, {@link BluetoothProfile#A2DP}.
     *                {@link BluetoothProfile#GATT} or {@link BluetoothProfile#GATT_SERVER}.
     * @return true on success, false on error
     */
    public boolean getProfileProxy(Context context, BluetoothProfile.ServiceListener listener,
                                   int profile) {
        if (context == null || listener == null) return false;

        if (profile == BluetoothProfile.HEADSET) {
            BluetoothHeadset headset = new BluetoothHeadset(context, listener);
            return true;
        } else if (profile == BluetoothProfile.A2DP) {
            BluetoothA2dp a2dp = new BluetoothA2dp(context, listener);
            return true;
        } else if (profile == BluetoothProfile.A2DP_SINK) {
            BluetoothA2dpSink a2dpSink = new BluetoothA2dpSink(context, listener);
            return true;
        } else if (profile == BluetoothProfile.AVRCP_CONTROLLER) {
            BluetoothAvrcpController avrcp = new BluetoothAvrcpController(context, listener);
            return true;
        } else if (profile == BluetoothProfile.INPUT_DEVICE) {
            BluetoothInputDevice iDev = new BluetoothInputDevice(context, listener);
            return true;
        } else if (profile == BluetoothProfile.PAN) {
            BluetoothPan pan = new BluetoothPan(context, listener);
            return true;
        } else if (profile == BluetoothProfile.HEALTH) {
            BluetoothHealth health = new BluetoothHealth(context, listener);
            return true;
        } else if (profile == BluetoothProfile.MAP) {
            BluetoothMap map = new BluetoothMap(context, listener);
            return true;
        } else if (profile == BluetoothProfile.HEADSET_CLIENT) {
            BluetoothHeadsetClient headsetClient = new BluetoothHeadsetClient(context, listener);
            return true;
        } else if (profile == BluetoothProfile.SAP) {
            BluetoothSap sap = new BluetoothSap(context, listener);
            return true;
        } else if (profile == BluetoothProfile.PBAP_CLIENT) {
            BluetoothPbapClient pbapClient = new BluetoothPbapClient(context, listener);
            return true;
        } else if (profile == BluetoothProfile.MAP_CLIENT) {
            BluetoothMapClient mapClient = new BluetoothMapClient(context, listener);
            return true;
        } else {
            return false;
        }
    }

    /**
     * Close the connection of the profile proxy to the Service.
     *
     * <p> Clients should call this when they are no longer using
     * the proxy obtained from {@link #getProfileProxy}.
     * Profile can be one of  {@link BluetoothProfile#HEALTH}, {@link BluetoothProfile#HEADSET} or
     * {@link BluetoothProfile#A2DP}
     *
     * @param profile
     * @param proxy Profile proxy object
     */
    public void closeProfileProxy(int profile, BluetoothProfile proxy) {
        if (proxy == null) return;

        switch (profile) {
            case BluetoothProfile.HEADSET:
                BluetoothHeadset headset = (BluetoothHeadset)proxy;
                headset.close();
                break;
            case BluetoothProfile.A2DP:
                BluetoothA2dp a2dp = (BluetoothA2dp)proxy;
                a2dp.close();
                break;
            case BluetoothProfile.A2DP_SINK:
                BluetoothA2dpSink a2dpSink = (BluetoothA2dpSink)proxy;
                a2dpSink.close();
                break;
            case BluetoothProfile.AVRCP_CONTROLLER:
                BluetoothAvrcpController avrcp = (BluetoothAvrcpController)proxy;
                avrcp.close();
                break;
            case BluetoothProfile.INPUT_DEVICE:
                BluetoothInputDevice iDev = (BluetoothInputDevice)proxy;
                iDev.close();
                break;
            case BluetoothProfile.PAN:
                BluetoothPan pan = (BluetoothPan)proxy;
                pan.close();
                break;
            case BluetoothProfile.HEALTH:
                BluetoothHealth health = (BluetoothHealth)proxy;
                health.close();
                break;
           case BluetoothProfile.GATT:
                BluetoothGatt gatt = (BluetoothGatt)proxy;
                gatt.close();
                break;
            case BluetoothProfile.GATT_SERVER:
                BluetoothGattServer gattServer = (BluetoothGattServer)proxy;
                gattServer.close();
                break;
            case BluetoothProfile.MAP:
                BluetoothMap map = (BluetoothMap)proxy;
                map.close();
                break;
            case BluetoothProfile.HEADSET_CLIENT:
                BluetoothHeadsetClient headsetClient = (BluetoothHeadsetClient)proxy;
                headsetClient.close();
                break;
            case BluetoothProfile.SAP:
                BluetoothSap sap = (BluetoothSap)proxy;
                sap.close();
                break;
            case BluetoothProfile.PBAP_CLIENT:
                BluetoothPbapClient pbapClient = (BluetoothPbapClient)proxy;
                pbapClient.close();
                break;
            case BluetoothProfile.MAP_CLIENT:
                BluetoothMapClient mapClient = (BluetoothMapClient)proxy;
                mapClient.close();
                break;
        }
    }

    final private IBluetoothManagerCallback mManagerCallback =
        new IBluetoothManagerCallback.Stub() {
            public void onBluetoothServiceUp(IBluetooth bluetoothService) {
                if (DBG) Log.d(TAG, "onBluetoothServiceUp: " + bluetoothService);

                mServiceLock.writeLock().lock();
                mService = bluetoothService;
                mServiceLock.writeLock().unlock();

                synchronized (mProxyServiceStateCallbacks) {
                    for (IBluetoothManagerCallback cb : mProxyServiceStateCallbacks ) {
                        try {
                            if (cb != null) {
                                cb.onBluetoothServiceUp(bluetoothService);
                            } else {
                                Log.d(TAG, "onBluetoothServiceUp: cb is null!");
                            }
                        } catch (Exception e) {
                            Log.e(TAG,"",e);
                        }
                    }
                }
            }

            public void onBluetoothServiceDown() {
                if (DBG) Log.d(TAG, "onBluetoothServiceDown: " + mService);

                try {
                    mServiceLock.writeLock().lock();
                    mService = null;
                    if (mLeScanClients != null) mLeScanClients.clear();
                    if (sBluetoothLeAdvertiser != null) sBluetoothLeAdvertiser.cleanup();
                    if (sBluetoothLeScanner != null) sBluetoothLeScanner.cleanup();
                } finally {
                    mServiceLock.writeLock().unlock();
                }

                synchronized (mProxyServiceStateCallbacks) {
                    for (IBluetoothManagerCallback cb : mProxyServiceStateCallbacks ){
                        try {
                            if (cb != null) {
                                cb.onBluetoothServiceDown();
                            } else {
                                Log.d(TAG, "onBluetoothServiceDown: cb is null!");
                            }
                        } catch (Exception e) {
                            Log.e(TAG,"",e);
                        }
                    }
                }
            }

            public void onBrEdrDown() {
<<<<<<< HEAD
                if (DBG) Log.i(TAG, "onBrEdrDown:");
=======
                if (VDBG) Log.i(TAG, "onBrEdrDown: " + mService);
>>>>>>> 23228c67
            }
    };

    /**
     * Enable the Bluetooth Adapter, but don't auto-connect devices
     * and don't persist state. Only for use by system applications.
     * @hide
     */
    public boolean enableNoAutoConnect() {
        if (isEnabled() == true){
            if (DBG) Log.d(TAG, "enableNoAutoConnect(): BT already enabled!");
            return true;
        }
        try {
            return mManagerService.enableNoAutoConnect();
        } catch (RemoteException e) {Log.e(TAG, "", e);}
        return false;
    }

    /**
     * Enable control of the Bluetooth Adapter for a single application.
     *
     * <p>Some applications need to use Bluetooth for short periods of time to
     * transfer data but don't want all the associated implications like
     * automatic connection to headsets etc.
     *
     * <p> Multiple applications can call this. This is reference counted and
     * Bluetooth disabled only when no one else is using it. There will be no UI
     * shown to the user while bluetooth is being enabled. Any user action will
     * override this call. For example, if user wants Bluetooth on and the last
     * user of this API wanted to disable Bluetooth, Bluetooth will not be
     * turned off.
     *
     * <p> This API is only meant to be used by internal applications. Third
     * party applications but use {@link #enable} and {@link #disable} APIs.
     *
     * <p> If this API returns true, it means the callback will be called.
     * The callback will be called with the current state of Bluetooth.
     * If the state is not what was requested, an internal error would be the
     * reason. If Bluetooth is already on and if this function is called to turn
     * it on, the api will return true and a callback will be called.
     *
     * <p>Requires {@link android.Manifest.permission#BLUETOOTH}
     *
     * @param on True for on, false for off.
     * @param callback The callback to notify changes to the state.
     * @hide
     */
    public boolean changeApplicationBluetoothState(boolean on,
                                                   BluetoothStateChangeCallback callback) {
        return false;
    }

    /**
     * @hide
     */
    public interface BluetoothStateChangeCallback {
        public void onBluetoothStateChange(boolean on);
    }

    /**
     * @hide
     */
    public class StateChangeCallbackWrapper extends IBluetoothStateChangeCallback.Stub {
        private BluetoothStateChangeCallback mCallback;

        StateChangeCallbackWrapper(BluetoothStateChangeCallback
                callback) {
            mCallback = callback;
        }

        @Override
        public void onBluetoothStateChange(boolean on) {
            mCallback.onBluetoothStateChange(on);
        }
    }

    private Set<BluetoothDevice> toDeviceSet(BluetoothDevice[] devices) {
        Set<BluetoothDevice> deviceSet = new HashSet<BluetoothDevice>(Arrays.asList(devices));
        return Collections.unmodifiableSet(deviceSet);
    }

    protected void finalize() throws Throwable {
        try {
            mManagerService.unregisterAdapter(mManagerCallback);
        } catch (RemoteException e) {
            Log.e(TAG, "", e);
        } finally {
            super.finalize();
        }
    }


    /**
     * Validate a String Bluetooth address, such as "00:43:A8:23:10:F0"
     * <p>Alphabetic characters must be uppercase to be valid.
     *
     * @param address Bluetooth address as string
     * @return true if the address is valid, false otherwise
     */
    public static boolean checkBluetoothAddress(String address) {
        if (address == null || address.length() != ADDRESS_LENGTH) {
            return false;
        }
        for (int i = 0; i < ADDRESS_LENGTH; i++) {
            char c = address.charAt(i);
            switch (i % 3) {
            case 0:
            case 1:
                if ((c >= '0' && c <= '9') || (c >= 'A' && c <= 'F')) {
                    // hex character, OK
                    break;
                }
                return false;
            case 2:
                if (c == ':') {
                    break;  // OK
                }
                return false;
            }
        }
        return true;
    }

    /*package*/ IBluetoothManager getBluetoothManager() {
            return mManagerService;
    }

    final private ArrayList<IBluetoothManagerCallback> mProxyServiceStateCallbacks = new ArrayList<IBluetoothManagerCallback>();

    /*package*/ IBluetooth getBluetoothService(IBluetoothManagerCallback cb) {
        synchronized (mProxyServiceStateCallbacks) {
            if (cb == null) {
                Log.w(TAG, "getBluetoothService() called with no BluetoothManagerCallback");
            } else if (!mProxyServiceStateCallbacks.contains(cb)) {
                mProxyServiceStateCallbacks.add(cb);
            }
        }
        return mService;
    }

    /*package*/ void removeServiceStateCallback(IBluetoothManagerCallback cb) {
        synchronized (mProxyServiceStateCallbacks) {
            mProxyServiceStateCallbacks.remove(cb);
        }
    }

    /**
     * Callback interface used to deliver LE scan results.
     *
     * @see #startLeScan(LeScanCallback)
     * @see #startLeScan(UUID[], LeScanCallback)
     */
    public interface LeScanCallback {
        /**
         * Callback reporting an LE device found during a device scan initiated
         * by the {@link BluetoothAdapter#startLeScan} function.
         *
         * @param device Identifies the remote device
         * @param rssi The RSSI value for the remote device as reported by the
         *             Bluetooth hardware. 0 if no RSSI value is available.
         * @param scanRecord The content of the advertisement record offered by
         *                   the remote device.
         */
        public void onLeScan(BluetoothDevice device, int rssi, byte[] scanRecord);
    }

    /**
     * Starts a scan for Bluetooth LE devices.
     *
     * <p>Results of the scan are reported using the
     * {@link LeScanCallback#onLeScan} callback.
     *
     * <p>Requires {@link android.Manifest.permission#BLUETOOTH_ADMIN} permission.
     *
     * @param callback the callback LE scan results are delivered
     * @return true, if the scan was started successfully
     * @deprecated use {@link BluetoothLeScanner#startScan(List, ScanSettings, ScanCallback)}
     *             instead.
     */
    @Deprecated
    @RequiresPermission(Manifest.permission.BLUETOOTH_ADMIN)
    public boolean startLeScan(LeScanCallback callback) {
        return startLeScan(null, callback);
    }

    /**
     * Starts a scan for Bluetooth LE devices, looking for devices that
     * advertise given services.
     *
     * <p>Devices which advertise all specified services are reported using the
     * {@link LeScanCallback#onLeScan} callback.
     *
     * <p>Requires {@link android.Manifest.permission#BLUETOOTH_ADMIN} permission.
     *
     * @param serviceUuids Array of services to look for
     * @param callback the callback LE scan results are delivered
     * @return true, if the scan was started successfully
     * @deprecated use {@link BluetoothLeScanner#startScan(List, ScanSettings, ScanCallback)}
     *             instead.
     */
    @Deprecated
    @RequiresPermission(Manifest.permission.BLUETOOTH_ADMIN)
    public boolean startLeScan(final UUID[] serviceUuids, final LeScanCallback callback) {
        if (DBG) Log.d(TAG, "startLeScan(): " + Arrays.toString(serviceUuids));
        if (callback == null) {
            if (DBG) Log.e(TAG, "startLeScan: null callback");
            return false;
        }
        BluetoothLeScanner scanner = getBluetoothLeScanner();
        if (scanner == null) {
            if (DBG) Log.e(TAG, "startLeScan: cannot get BluetoothLeScanner");
            return false;
        }

        synchronized(mLeScanClients) {
            if (mLeScanClients.containsKey(callback)) {
                if (DBG) Log.e(TAG, "LE Scan has already started");
                return false;
            }

            try {
                IBluetoothGatt iGatt = mManagerService.getBluetoothGatt();
                if (iGatt == null) {
                    // BLE is not supported
                    return false;
                }

                ScanCallback scanCallback = new ScanCallback() {
                    @Override
                    public void onScanResult(int callbackType, ScanResult result) {
                        if (callbackType != ScanSettings.CALLBACK_TYPE_ALL_MATCHES) {
                            // Should not happen.
                            Log.e(TAG, "LE Scan has already started");
                            return;
                        }
                        ScanRecord scanRecord = result.getScanRecord();
                        if (scanRecord == null) {
                            return;
                        }
                        if (serviceUuids != null) {
                            List<ParcelUuid> uuids = new ArrayList<ParcelUuid>();
                            for (UUID uuid : serviceUuids) {
                                uuids.add(new ParcelUuid(uuid));
                            }
                            List<ParcelUuid> scanServiceUuids = scanRecord.getServiceUuids();
                            if (scanServiceUuids == null || !scanServiceUuids.containsAll(uuids)) {
                                if (DBG) Log.d(TAG, "uuids does not match");
                                return;
                            }
                        }
                        callback.onLeScan(result.getDevice(), result.getRssi(),
                                scanRecord.getBytes());
                    }
                };
                ScanSettings settings = new ScanSettings.Builder()
                    .setCallbackType(ScanSettings.CALLBACK_TYPE_ALL_MATCHES)
                    .setScanMode(ScanSettings.SCAN_MODE_LOW_LATENCY).build();

                List<ScanFilter> filters = new ArrayList<ScanFilter>();
                if (serviceUuids != null && serviceUuids.length > 0) {
                    // Note scan filter does not support matching an UUID array so we put one
                    // UUID to hardware and match the whole array in callback.
                    ScanFilter filter = new ScanFilter.Builder().setServiceUuid(
                            new ParcelUuid(serviceUuids[0])).build();
                    filters.add(filter);
                }
                scanner.startScan(filters, settings, scanCallback);

                mLeScanClients.put(callback, scanCallback);
                return true;

            } catch (RemoteException e) {
                Log.e(TAG,"",e);
            }
        }
        return false;
    }

    /**
     * Stops an ongoing Bluetooth LE device scan.
     *
     * <p>Requires {@link android.Manifest.permission#BLUETOOTH_ADMIN} permission.
     *
     * @param callback used to identify which scan to stop
     *        must be the same handle used to start the scan
     * @deprecated Use {@link BluetoothLeScanner#stopScan(ScanCallback)} instead.
     */
    @Deprecated
    @RequiresPermission(Manifest.permission.BLUETOOTH_ADMIN)
    public void stopLeScan(LeScanCallback callback) {
        if (DBG) Log.d(TAG, "stopLeScan()");
        BluetoothLeScanner scanner = getBluetoothLeScanner();
        if (scanner == null) {
            return;
        }
        synchronized (mLeScanClients) {
            ScanCallback scanCallback = mLeScanClients.remove(callback);
            if (scanCallback == null) {
                if (DBG) Log.d(TAG, "scan not started yet");
                return;
            }
            scanner.stopScan(scanCallback);
        }
    }
}<|MERGE_RESOLUTION|>--- conflicted
+++ resolved
@@ -23,6 +23,7 @@
 import android.annotation.SdkConstant;
 import android.annotation.SdkConstant.SdkConstantType;
 import android.annotation.SystemApi;
+import android.app.ActivityThread;
 import android.bluetooth.le.BluetoothLeAdvertiser;
 import android.bluetooth.le.BluetoothLeScanner;
 import android.bluetooth.le.ScanCallback;
@@ -272,6 +273,29 @@
             "android.bluetooth.adapter.action.REQUEST_ENABLE";
 
     /**
+     * Activity Action: Show a system activity that allows the user to turn off
+     * Bluetooth. This is used only if permission review is enabled which is for
+     * apps targeting API less than 23 require a permission review before any of
+     * the app's components can run.
+     * <p>This system activity will return once Bluetooth has completed turning
+     * off, or the user has decided not to turn Bluetooth off.
+     * <p>Notification of the result of this activity is posted using the
+     * {@link android.app.Activity#onActivityResult} callback. The
+     * <code>resultCode</code>
+     * will be {@link android.app.Activity#RESULT_OK} if Bluetooth has been
+     * turned off or {@link android.app.Activity#RESULT_CANCELED} if the user
+     * has rejected the request or an error has occurred.
+     * <p>Applications can also listen for {@link #ACTION_STATE_CHANGED}
+     * for global notification whenever Bluetooth is turned on or off.
+     * <p>Requires {@link android.Manifest.permission#BLUETOOTH}
+     *
+     * @hide
+     */
+    @SdkConstant(SdkConstantType.ACTIVITY_INTENT_ACTION)
+    public static final String ACTION_REQUEST_DISABLE =
+            "android.bluetooth.adapter.action.REQUEST_DISABLE";
+
+    /**
      * Activity Action: Show a system activity that allows user to enable BLE scans even when
      * Bluetooth is turned off.<p>
      *
@@ -778,7 +802,7 @@
                 return true;
             }
             if (DBG) Log.d(TAG, "enableBLE(): Calling enable");
-            return mManagerService.enable();
+            return mManagerService.enable(ActivityThread.currentPackageName());
         } catch (RemoteException e) {
             Log.e(TAG, "", e);
         }
@@ -905,7 +929,7 @@
             return true;
         }
         try {
-            return mManagerService.enable();
+            return mManagerService.enable(ActivityThread.currentPackageName());
         } catch (RemoteException e) {Log.e(TAG, "", e);}
         return false;
     }
@@ -937,7 +961,7 @@
     @RequiresPermission(Manifest.permission.BLUETOOTH_ADMIN)
     public boolean disable() {
         try {
-            return mManagerService.disable(true);
+            return mManagerService.disable(ActivityThread.currentPackageName(), true);
         } catch (RemoteException e) {Log.e(TAG, "", e);}
         return false;
     }
@@ -955,7 +979,7 @@
     public boolean disable(boolean persist) {
 
         try {
-            return mManagerService.disable(persist);
+            return mManagerService.disable(ActivityThread.currentPackageName(), persist);
         } catch (RemoteException e) {Log.e(TAG, "", e);}
         return false;
     }
@@ -2048,11 +2072,7 @@
             }
 
             public void onBrEdrDown() {
-<<<<<<< HEAD
-                if (DBG) Log.i(TAG, "onBrEdrDown:");
-=======
                 if (VDBG) Log.i(TAG, "onBrEdrDown: " + mService);
->>>>>>> 23228c67
             }
     };
 
