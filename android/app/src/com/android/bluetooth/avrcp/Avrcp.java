--- conflicted
+++ resolved
@@ -262,12 +262,8 @@
     }
 
     private void updateCurrentMediaController(MediaController controller) {
-<<<<<<< HEAD
-        Log.v(TAG, "Updating media controller to " + controller);
-=======
         Log.v(TAG, "Updating media controller to " + controller + " from " +
                    controller.getPackageName());
->>>>>>> c58c1384
         if (mMediaController != null) {
             mMediaController.unregisterCallback(mMediaControllerCb);
         }
@@ -742,11 +738,7 @@
                 mHandler.removeMessages(MESSAGE_PLAY_INTERVAL_TIMEOUT);
             }
         } else {
-<<<<<<< HEAD
-            Log.v(TAG, "Metadata updated but no change!");
-=======
             Log.v(TAG, "Updated " + mMetadata.toString() + " but no change!");
->>>>>>> c58c1384
         }
 
     }
@@ -850,12 +842,8 @@
            0xFFFFFFFFFFFFFFFF in the interim response */
         long trackNumberRsp = -1L;
 
-<<<<<<< HEAD
-        if (isPlayingState(mCurrentPlayState)) {
-=======
         if (mCurrentPlayState.getState() != PlaybackState.STATE_NONE &&
             mCurrentPlayState.getState() != PlaybackState.STATE_ERROR) {
->>>>>>> c58c1384
             trackNumberRsp = mTrackNumber;
         }
 
@@ -947,11 +935,7 @@
 
     private boolean isPlayingState(PlaybackState state) {
         return (state.getState() == PlaybackState.STATE_PLAYING) ||
-<<<<<<< HEAD
-                (state.getState() == PlaybackState.STATE_BUFFERING);
-=======
                (state.getState() == PlaybackState.STATE_BUFFERING);
->>>>>>> c58c1384
     }
 
     /**
