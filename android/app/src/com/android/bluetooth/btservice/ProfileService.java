/*
 * Copyright (C) 2012 The Android Open Source Project
 *
 * Licensed under the Apache License, Version 2.0 (the "License");
 * you may not use this file except in compliance with the License.
 * You may obtain a copy of the License at
 *
 *      http://www.apache.org/licenses/LICENSE-2.0
 *
 * Unless required by applicable law or agreed to in writing, software
 * distributed under the License is distributed on an "AS IS" BASIS,
 * WITHOUT WARRANTIES OR CONDITIONS OF ANY KIND, either express or implied.
 * See the License for the specific language governing permissions and
 * limitations under the License.
 */

package com.android.bluetooth.btservice;

import static android.Manifest.permission.BLUETOOTH_CONNECT;

import android.app.ActivityManager;
import android.app.Service;
import android.bluetooth.BluetoothAdapter;
import android.bluetooth.BluetoothDevice;
import android.content.BroadcastReceiver;
import android.content.Context;
import android.content.Intent;
import android.content.IntentFilter;
import android.content.pm.PackageManager;
import android.os.IBinder;
import android.os.UserHandle;
import android.os.UserManager;
import android.util.Log;

import com.android.bluetooth.BluetoothMetricsProto;
import com.android.bluetooth.Utils;

/**
 * Base class for a background service that runs a Bluetooth profile
 */
public abstract class ProfileService extends Service {
    private static final boolean DBG = false;

<<<<<<< HEAD
    public static final String BLUETOOTH_ADMIN_PERM = android.Manifest.permission.BLUETOOTH_ADMIN;
=======
>>>>>>> 99635443
    public static final String BLUETOOTH_PRIVILEGED =
            android.Manifest.permission.BLUETOOTH_PRIVILEGED;

    public interface IProfileServiceBinder extends IBinder {
        /**
         * Called in {@link #onDestroy()}
         */
        void cleanup();
    }

    //Profile services will not be automatically restarted.
    //They must be explicitly restarted by AdapterService
    private static final int PROFILE_SERVICE_MODE = Service.START_NOT_STICKY;
    private BluetoothAdapter mAdapter;
    private IProfileServiceBinder mBinder;
    private final String mName;
    private AdapterService mAdapterService;
    private BroadcastReceiver mUserSwitchedReceiver;
    private boolean mProfileStarted = false;
    private boolean mTestModeEnabled = false;

    public String getName() {
        return getClass().getSimpleName();
    }

    protected boolean isAvailable() {
        return mProfileStarted;
    }

    protected boolean isTestModeEnabled() {
        return mTestModeEnabled;
    }

    /**
     * Called in {@link #onCreate()} to init binder interface for this profile service
     *
     * @return initialized binder interface for this profile service
     */
    protected abstract IProfileServiceBinder initBinder();

    /**
     * Called in {@link #onCreate()} to init basic stuff in this service
     */
    protected void create() {}

    /**
     * Called in {@link #onStartCommand(Intent, int, int)} when the service is started by intent
     *
     * @return True in successful condition, False otherwise
     */
    protected abstract boolean start();

    /**
     * Called in {@link #onStartCommand(Intent, int, int)} when the service is stopped by intent
     *
     * @return True in successful condition, False otherwise
     */
    protected abstract boolean stop();

    /**
     * Called in {@link #onDestroy()} when this object is completely discarded
     */
    protected void cleanup() {}

    /**
     * @param userId is equivalent to the result of ActivityManager.getCurrentUser()
     */
    protected void setCurrentUser(int userId) {}

    /**
     * @param userId is equivalent to the result of ActivityManager.getCurrentUser()
     */
    protected void setUserUnlocked(int userId) {}

    /**
     * @param testEnabled if the profile should enter or exit a testing mode
     */
    protected void setTestModeEnabled(boolean testModeEnabled) {
        mTestModeEnabled = testModeEnabled;
    }

    protected ProfileService() {
        mName = getName();
    }

    @Override
    public void onCreate() {
        if (DBG) {
            Log.d(mName, "onCreate");
        }
        super.onCreate();
        mAdapter = BluetoothAdapter.getDefaultAdapter();
        mBinder = initBinder();
        create();
    }

    @Override
    public int onStartCommand(Intent intent, int flags, int startId) {
        if (DBG) {
            Log.d(mName, "onStartCommand()");
        }

        if (checkCallingOrSelfPermission(BLUETOOTH_CONNECT)
                != PackageManager.PERMISSION_GRANTED) {
            Log.e(mName, "Permission denied!");
            return PROFILE_SERVICE_MODE;
        }

        if (intent == null) {
            Log.d(mName, "onStartCommand ignoring null intent.");
            return PROFILE_SERVICE_MODE;
        }

        String action = intent.getStringExtra(AdapterService.EXTRA_ACTION);
        if (AdapterService.ACTION_SERVICE_STATE_CHANGED.equals(action)) {
            int state = intent.getIntExtra(BluetoothAdapter.EXTRA_STATE, BluetoothAdapter.ERROR);
            if (state == BluetoothAdapter.STATE_OFF) {
                doStop();
            } else if (state == BluetoothAdapter.STATE_ON) {
                doStart();
            }
        }
        return PROFILE_SERVICE_MODE;
    }

    @Override
    public IBinder onBind(Intent intent) {
        if (DBG) {
            Log.d(mName, "onBind");
        }
        if (mAdapter != null && mBinder == null) {
            // initBinder returned null, you can't bind
            throw new UnsupportedOperationException("Cannot bind to " + mName);
        }
        return mBinder;
    }

    @Override
    public boolean onUnbind(Intent intent) {
        if (DBG) {
            Log.d(mName, "onUnbind");
        }
        return super.onUnbind(intent);
    }

    /**
     * Support dumping profile-specific information for dumpsys
     *
     * @param sb StringBuilder from the profile.
     */
    public void dump(StringBuilder sb) {
        sb.append("\nProfile: ");
        sb.append(mName);
        sb.append("\n");
    }

    /**
     * Support dumping scan events from GattService
     *
     * @param builder metrics proto builder
     */
    public void dumpProto(BluetoothMetricsProto.BluetoothLog.Builder builder) {
        // Do nothing
    }

    /**
     * Append an indented String for adding dumpsys support to subclasses.
     *
     * @param sb StringBuilder from the profile.
     * @param s String to indent and append.
     */
    public static void println(StringBuilder sb, String s) {
        sb.append("  ");
        sb.append(s);
        sb.append("\n");
    }

    @Override
    public void onDestroy() {
        cleanup();
        if (mBinder != null) {
            mBinder.cleanup();
            mBinder = null;
        }
        mAdapter = null;
        super.onDestroy();
    }

    private void doStart() {
        if (mAdapter == null) {
            Log.w(mName, "Can't start profile service: device does not have BT");
            return;
        }

        mAdapterService = AdapterService.getAdapterService();
        if (mAdapterService == null) {
            Log.w(mName, "Could not add this profile because AdapterService is null.");
            return;
        }
        if (!mAdapterService.isStartedProfile(mName)) {
            Log.w(mName, "Unexpectedly do Start, don't start");
            return;
        }
        mAdapterService.addProfile(this);

        IntentFilter filter = new IntentFilter();
        filter.addAction(Intent.ACTION_USER_SWITCHED);
        filter.addAction(Intent.ACTION_USER_UNLOCKED);
        mUserSwitchedReceiver = new BroadcastReceiver() {
            @Override
            public void onReceive(Context context, Intent intent) {
                final String action = intent.getAction();
                final int userId =
                        intent.getIntExtra(Intent.EXTRA_USER_HANDLE, UserHandle.USER_NULL);
                if (userId == UserHandle.USER_NULL) {
                    Log.e(mName, "userChangeReceiver received an invalid EXTRA_USER_HANDLE");
                    return;
                }
                if (Intent.ACTION_USER_SWITCHED.equals(action)) {
                    Log.d(mName, "User switched to userId " + userId);
                    setCurrentUser(userId);
                } else if (Intent.ACTION_USER_UNLOCKED.equals(intent.getAction())) {
                    Log.d(mName, "Unlocked userId " + userId);
                    setUserUnlocked(userId);
                }
            }
        };

        getApplicationContext().registerReceiver(mUserSwitchedReceiver, filter);
        int currentUserId = ActivityManager.getCurrentUser();
        setCurrentUser(currentUserId);
        UserManager userManager = UserManager.get(getApplicationContext());
        if (userManager.isUserUnlocked(currentUserId)) {
            setUserUnlocked(currentUserId);
        }
        mProfileStarted = start();
        if (!mProfileStarted) {
            Log.e(mName, "Error starting profile. start() returned false.");
            return;
        }
        mAdapterService.onProfileServiceStateChanged(this, BluetoothAdapter.STATE_ON);
    }

    private void doStop() {
        if (mAdapterService == null || mAdapterService.isStartedProfile(mName)) {
            Log.w(mName, "Unexpectedly do Stop, don't stop.");
            return;
        }
        if (!mProfileStarted) {
            Log.w(mName, "doStop() called, but the profile is not running.");
        }
        mProfileStarted = false;
        if (mAdapterService != null) {
            mAdapterService.onProfileServiceStateChanged(this, BluetoothAdapter.STATE_OFF);
        }
        if (!stop()) {
            Log.e(mName, "Unable to stop profile");
        }
        if (mAdapterService != null) {
            mAdapterService.removeProfile(this);
        }
        if (mUserSwitchedReceiver != null) {
            getApplicationContext().unregisterReceiver(mUserSwitchedReceiver);
            mUserSwitchedReceiver = null;
        }
        stopSelf();
    }

    protected BluetoothDevice getDevice(byte[] address) {
        if (mAdapter != null) {
            return mAdapter.getRemoteDevice(Utils.getAddressStringFromByte(address));
        }
        return null;
    }
}<|MERGE_RESOLUTION|>--- conflicted
+++ resolved
@@ -41,10 +41,6 @@
 public abstract class ProfileService extends Service {
     private static final boolean DBG = false;
 
-<<<<<<< HEAD
-    public static final String BLUETOOTH_ADMIN_PERM = android.Manifest.permission.BLUETOOTH_ADMIN;
-=======
->>>>>>> 99635443
     public static final String BLUETOOTH_PRIVILEGED =
             android.Manifest.permission.BLUETOOTH_PRIVILEGED;
 
