--- conflicted
+++ resolved
@@ -526,8 +526,6 @@
     }
 
     /**
-<<<<<<< HEAD
-=======
      * Two Hearing Aid are connected and the current active is then disconnected.
      * Should then set active device to fallback device.
      */
@@ -586,7 +584,6 @@
     }
 
     /**
->>>>>>> f5b262f2
      * One LE Hearing Aid is connected.
      */
     @Test
