--- conflicted
+++ resolved
@@ -66,11 +66,7 @@
     Intent mIntent;
 
     BluetoothMethodProxy mMethodProxy;
-<<<<<<< HEAD
-    @Rule public MockitoRule mMockitoRule = MockitoJUnit.rule();
-=======
     @Rule public final MockitoRule mMockitoRule = new MockitoRule();
->>>>>>> 6bd784fc
 
     @Mock BluetoothOppManager mBluetoothOppManager;
 
